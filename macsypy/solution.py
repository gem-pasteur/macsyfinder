--- conflicted
+++ resolved
@@ -91,32 +91,18 @@
     return solutions, max_score
 
 
-<<<<<<< HEAD
-def combine_clusters(clusters, special_clusters, multi_loci=False):
-=======
-def combine_clusters(clusters, true_loners, multi_systems_hits, multi_loci=False):
->>>>>>> 1e145ad1
+def combine_clusters(clusters, true_loners, multi_loci=False):
     """
     generate the combinations of clusters, with loners and multi systems
 
     :param clusters: the clusters to combinates
     :type clusters: list of :class:`macsypy.cluster.Cluster` object
-<<<<<<< HEAD
     :param special_clusters: the multi-systems hits
     :type special_clusterss: dict the name of the function code by hit gene_ref.alternate_of as key
                               and 1 :class:`macsypy.cluster.Cluster` with the best a
                               :class:`macsypy.hit.Loner` or
                               :class:`macsypy.hit.MultiSystem` or
                               :class:`macsypy.hit.LonerMultiSsystem` hit  as value
-=======
-    :param true_loners: loners which not involved in a cluster
-    :type true_loners: dict with the name of the function code by the loner as key
-                       and 1 :class:`macsypy.cluster.Cluster` with the best :class:`macsypy.hit.Loner` as value
-    :param multi_systems_hits: the multi-systems hits
-    :type multi_systems_hits: dict the name of the function code by the multi-system hit as key
-                              and 1 :class:`macsypy.cluster.Cluster` with the best :class:`macsypy.hit.ModelHit`
-                              multi-system hit as value
->>>>>>> 1e145ad1
     :param bool multi_loci: True if the model is multi_loci false otherwise
     :return: all available combination of clusters
     :rtype: List of combination. a combination is a tuple of :class:`macsypy.cluster.Cluster` objects
@@ -128,38 +114,20 @@
         cluster_combinations = list(itertools.chain(*cluster_combinations))
     else:
         cluster_combinations = [(clst,) for clst in clusters]
-<<<<<<< HEAD
 
-    # add loners and multisystems
-    combination_w_special_clst = []
-    for func_name, spe_clst in special_clusters.items():
-=======
     # add loners
     loners_combinations = true_loners.items()
-    loners_combinations = [itertools.combinations(loners_combinations, i) for i in range(1, len(loners_combinations) + 1)]
+    loners_combinations = [itertools.combinations(loners_combinations, i) for i in
+                           range(1, len(loners_combinations) + 1)]
     loners_combinations = itertools.chain(*loners_combinations)
     combination_w_loners = []
     for loner_comb in loners_combinations:
         loner_functions = [item[0] for item in loner_comb]
         loners = [item[1] for item in loner_comb]
->>>>>>> 1e145ad1
         if cluster_combinations:
             for one_combination in cluster_combinations:
                 to_add = True
                 for clstr in one_combination:
-<<<<<<< HEAD
-                    if clstr.fulfilled_function(func_name):
-                        to_add = False
-                        break
-                if to_add:
-                    combination_w_special_clst.append(tuple(list(one_combination) + [spe_clst]))
-        if spe_clst.loner:
-            # we always add the loner
-            # in case definition may contain only loners (cluster_combinations is empty)
-            # or min_gene_required = 1 with one Loner
-            combination_w_special_clst.append((spe_clst,))
-    cluster_combinations += combination_w_special_clst
-=======
                     if clstr.fulfilled_function(*loner_functions):
                         to_add = False
                         break
@@ -171,18 +139,5 @@
         combination_w_loners.append(tuple(loners))
 
     cluster_combinations += combination_w_loners
-    # add multi-system
-    combination_w_ms = []
-    for func_name, hit_multi_sys in multi_systems_hits.items():
-        for one_combination in cluster_combinations:
-            to_add = True
-            for clstr in one_combination:
-                if clstr.fulfilled_function(func_name):
-                    to_add = False
-                    break
-            if to_add:
-                combination_w_ms.append(tuple(list(one_combination) + [hit_multi_sys]))
 
-    cluster_combinations += combination_w_ms
->>>>>>> 1e145ad1
     return cluster_combinations