--- conflicted
+++ resolved
@@ -47,11 +47,5 @@
             def_loc = model_loc.get_all_definitions(root_def_name=root)
             def_to_detect += def_loc
         else:
-<<<<<<< HEAD
-            models_name_to_detect.extend([model_loc.get_definition(f'{root}/{one_def}').fqn
-                                          for one_def in definitions])
-    return models_name_to_detect
-=======
             def_to_detect += [model_loc.get_definition(f'{root}/{one_def}') for one_def in def_name]
-    return def_to_detect
->>>>>>> d8e73c03
+    return def_to_detect