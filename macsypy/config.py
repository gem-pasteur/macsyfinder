--- conflicted
+++ resolved
@@ -104,16 +104,11 @@
                 ('models', tuple()),
                 ('hmmer', ('coverage_profile', 'e_value_search', 'no_cut_ga', 'i_evalue_sel', 'hmmer')),
                 ('score_opt', ('mandatory_weight', 'accessory_weight', 'neutral_weight', 'exchangeable_weight',
-                               'itself_weight', 'redundancy_penalty')),
+                               'itself_weight', 'redundancy_penalty', 'loner_multi_system_weight')),
                 ('directories', ('models_dir', 'out_dir', 'profile_suffix', 'res_search_dir',
                                  'res_search_suffix', 'res_extract_suffix')),
                 ('general', ('cfg_file', 'log_file', 'log_level', 'previous_run', 'relative_path',
                              'verbosity', 'quiet', 'mute', 'worker')),
-<<<<<<< HEAD
-                ('score_opt', ('mandatory_weight', 'accessory_weight', 'neutral_weight', 'exchangeable_weight',
-                               'itself_weight', 'redundancy_penalty', 'loner_multi_system_weight')),
-=======
->>>>>>> 32ca753d
                 ]
 
     def __init__(self, defaults, parsed_args):
