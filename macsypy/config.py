--- conflicted
+++ resolved
@@ -149,12 +149,8 @@
         args_dict = {k: v for k, v in vars(parsed_args).items() if not k.startswith('__')}
         if previous_run:
             if 'sequence_db' in args_dict:
-<<<<<<< HEAD
-                _log.warning(f"ignore sequence_db '{parsed_args.sequence_db}' use sequence_db from previous_run '{args_dict['previous_run']}'.")
-=======
                 _log.warning(f"ignore sequence_db '{parsed_args.sequence_db}' use sequence_db "
                              f"from previous_run '{args_dict['previous_run']}'.")
->>>>>>> bf9c505e
                 del args_dict['sequence_db']
         # the special methods are not used to fill with defaults values
         self._options = {k: v for k, v in defaults.items()}
@@ -261,15 +257,9 @@
                 conf_str += f"[{section}]\n"
                 if section == 'models':
                     # [(model_family, (def_name1, ...)), ... ]
-<<<<<<< HEAD
-                    for model_family, def_names in self._options['models']:
-                        def_names = ', '.join(def_names)
-                        conf_str += f"{model_family} = {def_names}\n"
-=======
                     for i, models in enumerate(self._options['models'], 1):
                         model_family, def_names = models
                         conf_str += f"models_{i} = {model_family} {' '.join(def_names)}\n"
->>>>>>> bf9c505e
                 else:
                     for opt in options:
                         opt_value = self._options[opt]
