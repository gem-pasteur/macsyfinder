#########################################################################
# MacSyFinder - Detection of macromolecular systems in protein dataset  #
#               using systems modelling and similarity search.          #
# Authors: Sophie Abby, Bertrand Neron                                  #
# Copyright (c) 2014-2020  Institut Pasteur (Paris) and CNRS.           #
# See the COPYRIGHT file for details                                    #
#                                                                       #
# This file is part of MacSyFinder package.                             #
#                                                                       #
# MacSyFinder is free software: you can redistribute it and/or modify   #
# it under the terms of the GNU General Public License as published by  #
# the Free Software Foundation, either version 3 of the License, or     #
# (at your option) any later version.                                   #
#                                                                       #
# MacSyFinder is distributed in the hope that it will be useful,        #
# but WITHOUT ANY WARRANTY; without even the implied warranty of        #
# MERCHANTABILITY or FITNESS FOR A PARTICULAR PURPOSE. See the          #
# GNU General Public License for more details .                         #
#                                                                       #
# You should have received a copy of the GNU General Public License     #
# along with MacSyFinder (COPYING).                                     #
# If not, see <https://www.gnu.org/licenses/>.                          #
#########################################################################

import os
import tempfile
import urllib.request
import urllib.parse
import json
import yaml
import shutil
import tarfile
import copy
import abc
from typing import List, Dict, Tuple, Optional
import logging
_log = logging.getLogger(__name__)

from .config import NoneConfig
from .registries import ModelLocation, ModelRegistry
from .profile import ProfileFactory
from .definition_parser import DefinitionParser
from .model import ModelBank
from .gene import GeneBank
from .error import MacsydataError, MacsyDataLimitError


class AbstractModelIndex(metaclass=abc.ABCMeta):
    """
    This the base class for ModelIndex.
    This class cannot be implemented, it must be subclassed
    """

    def __new__(cls, *args, **kwargs):
        if cls.__bases__ == (object,):
            raise TypeError(f'{cls.__name__} is abstract cannot be instantiated.')
        return super(AbstractModelIndex, cls).__new__(cls)


    def __init__(self, cache: str = ''):
        """

        """
        self.org_name: str = None
        if cache:
            self.cache: str = cache
        else:
            self.cache = os.path.join(tempfile.gettempdir(), 'tmp-macsy-cache')


    def unarchive_package(self, path: str) -> str:
        """
        Unarchive and uncompress a package under
        <remote cache>/<organization name>/<package name>/<vers>/<package name>

        :param str path:
        :return: The path to the package
        """
        name, vers = parse_arch_path(path)
        dest_dir = os.path.join(self.cache, self.org_name, name, vers)
        dest_unarchive_path = os.path.join(dest_dir, name)
        if os.path.exists(dest_unarchive_path):
            _log.info(f"Removing old models {dest_unarchive_path}")
            shutil.rmtree(dest_unarchive_path)
        tar = tarfile.open(path, 'r:gz')
        tar_dir_name = tar.next().name
        tar.extractall(path=dest_dir)
        # github prefix the archive root directory with the organization name
        # add suffix with a random suffix
        # for instance for TXSS models
        # the unarchive will named macsy-models-TXSS-64889bd
        unarchive_pack = os.path.join(dest_dir, tar_dir_name)
        if unarchive_pack != dest_unarchive_path:
            os.rename(unarchive_pack, dest_unarchive_path)
        return dest_unarchive_path


class LocalModelIndex(AbstractModelIndex):
    """
    It allow to manage installation from a local package (tarball)
    """

    def __init__(self, cache=None) -> None:
        """

        """
        super().__init__(cache=cache)
        self.org_name: str = 'local'


class RemoteModelIndex(AbstractModelIndex):
    """
    This class allow to interact with ModelIndex on github
    """

    def __init__(self, org: str = "macsy-models", cache=None) -> None:
        """

        :param org: The name of the organization on github where are stored the models
        """
        super().__init__(cache=cache)
        self.org_name = urllib.parse.quote(org)
        self.base_url: str = "https://api.github.com"
        if not self.remote_exists():
            raise ValueError(f"the '{self.org_name}' organization does not exist.")


    def _url_json(self, url: str) -> Dict:
        """
        Get the url, deserialize the data as json

        :param str url: the url to download
        :return: the json corresponding to the response url
        """
        try:
            r = urllib.request.urlopen(url).read()
        except urllib.error.HTTPError as err:
            if err.code == 403:
                raise MacsyDataLimitError("You reach the maximum number of request per hour to github.\n"
                                          "Please wait before to try again.") from None
            else:
                raise err
        j = json.loads(r.decode('utf-8'))
        return j


    def remote_exists(self) -> bool:
        """
        check if the remote exists and is an organization
        :return: True if the Remote url point to a github Organization, False otherwise
        """
        try:
            url = f"{self.base_url}/orgs/{self.org_name}"
            _log.debug(f"get {url}")
            remote = self._url_json(url)
            return remote["type"] == 'Organization'
        except urllib.error.HTTPError as err:
            if 400 <= err.code < 500:
                return False
            elif err.code >= 500:
                raise err from None
            else:
                raise err from None


    def get_metadata(self, pack_name: str, vers: str = 'latest') -> Dict:
        """
        Fetch the metadata_path from a remote package

        :param str pack_name: The package name
        :param str vers: The package version
        :return: the metadata_path corresponding to this package/version
        :rtype: dictionary corresponding of the yaml parsing of the metadata_path file.
        """
        versions = self.list_package_vers(pack_name)
        if not versions:
            raise MacsydataError(f"No official version available for model '{pack_name}'")
        elif vers == 'latest':
            vers = versions[0]
        else:
            if vers not in versions:
                raise RuntimeError(f"The version '{vers}' does not exists for model {pack_name}.")
        pack_name = urllib.parse.quote(pack_name)
        vers = urllib.parse.quote(vers)
        metadata_url = f"https://raw.githubusercontent.com/{self.org_name}/{pack_name}/{vers}/metadata.yml"
        try:
            with urllib.request.urlopen(metadata_url) as response:
                metadata = response.read().decode("utf-8")
        except urllib.error.HTTPError as err:
            if 400 < err.code < 500:
                raise MacsydataError(f"cannot fetch '{metadata_url}' check '{pack_name}'")
            elif err.code >= 500:
                raise err from None
            else:
                raise err from None
        metadata = yaml.safe_load(metadata)
        return metadata


    def list_packages(self) -> List[str]:
        """
        list all model packages available on a model repos
        :return: The list of package names.
        """
        url = f"{self.base_url}/orgs/{self.org_name}/repos"
        _log.debug(f"get {url}")
        packages = self._url_json(url)
        return [p['name'] for p in packages]


    def list_package_vers(self, pack_name: str) -> List[str]:
        """
        List all available versions from github model repos for a given package

        :param str pack_name: the name of the package
        :return: the list of the versions
        """
        pack_name = urllib.parse.quote(pack_name)
        url = f"{self.base_url}/repos/{self.org_name}/{pack_name}/tags"
        _log.debug(f"get {url}")
        try:
            tags = self._url_json(url)
        except urllib.error.HTTPError as err:
            if 400 <= err.code < 500:
                raise ValueError(f"package '{pack_name}' does not exists on repos '{self.org_name}'") from None
            else:
                raise err from None
        return [v['name'] for v in tags]


    def download(self, pack_name: str, vers: str, dest: str = None) -> str:
        """
        Download a package from a github repos and save it as
        <remote cache>/<organization name>/<package name>/<vers>.tar.gz

        :param str pack_name: the name of the package to download
        :param str vers: the version of the package to download
        :param str dest: The path to the directory where save the package
                         This directory must exists
                         If dest is None, the macsyfinder cache will be used
        :return: The package archive path.
        """
        _log.debug(f"call download with pack_name={pack_name}, vers={vers}, dest={dest}")
        safe_pack_name = urllib.parse.quote(pack_name)
        safe_vers = urllib.parse.quote(vers)
        url = f"{self.base_url}/repos/{self.org_name}/{safe_pack_name}/tarball/{safe_vers}"
        if not dest:
            package_cache = os.path.join(self.cache, self.org_name)
            if os.path.exists(self.cache) and not os.path.isdir(self.cache):
                raise NotADirectoryError(f"The tmp cache '{self.cache}' already exists")
            elif not os.path.exists(package_cache):
                os.makedirs(package_cache)
            tmp_archive_path = os.path.join(package_cache, f"{pack_name}-{vers}.tar.gz")
        else:
            tmp_archive_path = os.path.join(dest, f"{pack_name}-{vers}.tar.gz")
        try:
            with urllib.request.urlopen(url) as response, open(tmp_archive_path, 'wb') as out_file:
                shutil.copyfileobj(response, out_file)
        except urllib.error.HTTPError as err:
            if 400 <= err.code < 500:
                raise ValueError(f"package '{pack_name}-{vers}' does not exists on repos '{self.org_name}'") \
                    from None
            else:
                raise err from None
        return tmp_archive_path


class Package:
    """
    This class Modelize a package of Models
    a package is a directory with the name of the models family
    it must contains at least
    - a subdirectory definitions
    - a subdirectory profiles
    - a file metadata.yml
    it is also recomanded to add a file
    for licensing and copyright and a README.
    for further explanation see TODO

    """

    def __init__(self, path: str) -> None:
        """

        :param str path: The of the package root directory
        """
        self.path: str = os.path.realpath(path)
        self.metadata_path: str = os.path.join(self.path, 'metadata.yml')
        self._metadata: Dict = None
        self.name: str = os.path.basename(self.path)
        self.readme: str = self._find_readme()


    def _find_readme(self) -> Optional[str]:
        """
        find the README file

        :return: The path to the README file or None if there is no file.
        """
        for ext in ('', '.md', '.rst'):
            path = os.path.join(self.path, f"README{ext}")
            if os.path.exists(path) and os.path.isfile(path):
                return path
        return None

    @property
    def metadata(self) -> Dict:
        """

        :return: The parsed metadata as a dict
        """
        if not self._metadata:
            self._metadata = self._load_metadata()
        # to avoid side effect
        return copy.deepcopy(self._metadata)


    def _load_metadata(self) -> Dict:
        """
        Open the metadata_path file and de-serialize it's content
        :return:
        """
        with open(self.metadata_path) as raw_metadata:
            metadata = yaml.safe_load(raw_metadata)
        return metadata


    def check(self) -> Tuple[List[str], List[str]]:
        """
        Check the QA of this package
        """
        all_warnings = []
        all_errors = []
        for meth in self._check_structure, self._check_metadata, self._check_model_consistency:
            errors, warnings = meth()
            all_errors.extend(errors)
            all_warnings.extend(warnings)
            if all_errors:
                break
        return all_errors, all_warnings


    def _check_structure(self) -> Tuple[List[str], List[str]]:
        """
        Check the QA structure of the package

        :return: errors and warnings
        :rtype: tuple of 2 lists ([str error_1, ...], [str warning_1, ...])
        """
        _log.info(f"Checking '{self.name}'package structure")
        errors = []
        warnings = []
        if not os.path.exists(self.path):
            errors.append(f"The package '{self.name}' does not exists.")
        elif not os.path.isdir(self.path):
            errors.append(f"'{self.name}' is not a directory ")
        elif not os.path.exists(os.path.join(self.path, 'metadata.yml')):
            errors.append(f"The package '{self.name}' have no 'metadata.yml'.")
        if not errors:
            # check several criteria and don't stop at the first problem.
            # this is why I use several If and not one set of if/elif
            if not os.path.exists(os.path.join(self.path, 'definitions')):
                errors.append(f"The package '{self.name}' have no 'definitions' directory.")
            elif not os.path.isdir(os.path.join(self.path, 'definitions')):
                errors.append(f"'{os.path.join(self.path, 'definitions')}' is not a directory.")

            if not os.path.exists(os.path.join(self.path, 'profiles')):
                errors.append(f"The package '{self.name}' have no 'profiles' directory.")
            elif not os.path.isdir(os.path.join(self.path, 'profiles')):
                errors.append(f"'{os.path.join(self.path, 'profiles')}' is not a directory.")

            if not os.path.exists(os.path.join(self.path, 'LICENSE')):
                warnings.append(f"The package '{self.name}' have not any LICENSE file. "
                                f"May be you have not right to use it.")
            if not self.readme:
                warnings.append(f"The package '{self.name}' have not any README file.")
        return errors, warnings


    def _check_model_consistency(self) -> Tuple[List, List]:
        """
        check if each xml seems well write, each genes have an associated profile, etc
        :return:
        """
        _log.info(f"Checking '{self.name}' Model definitions")
        model_loc = ModelLocation(path=self.path)
        all_def = model_loc.get_all_definitions()
        model_bank = ModelBank()
        gene_bank = GeneBank()

        config = NoneConfig()
        config.models_dir = lambda: self.path
        try:
            profile_factory = ProfileFactory(config)
            model_registry = ModelRegistry()
            model_registry.add(model_loc)
            parser = DefinitionParser(config, model_bank, gene_bank, model_registry, profile_factory)
            parser.parse(all_def)
        finally:
            del config.models_dir
        _log.info("Definitions are consistent")
        # to respect same api as _check_metadata and _check_structure
        return [], []


    def _check_metadata(self) -> Tuple[List[str], List[str]]:
        """
        Check the QA of package metadata_path

        :return: errors and warnings
        :rtype: tuple of 2 lists ([str error_1, ...], [str warning_1, ...])
        """
        _log.info(f"Checking '{self.name}' metadata_path")
        errors = []
        warnings = []
        data = self._load_metadata()
<<<<<<< HEAD
        must_have = ("maintainer", "short_desc", "vers")
        nice_to_have = ("cite", "doc", "licence", "copyright")
=======
        must_have = ("maintainer", "short_desc", "vers" )
        nice_to_have = ("cite", "doc", "license", "copyright")
>>>>>>> a6264101
        for item in must_have:
            if item not in data:
                errors.append(f"field '{item}' is mandatory in metadata_path.")
        for item in nice_to_have:
            if item not in data:
                warnings.append(f"It's better if the field '{item}' is setup in metadata_path file")
        if "maintainer" in data:
            for item in ("name", "email"):
                if item not in data["maintainer"]:
                    errors.append(f"field 'maintainer.{item}' is mandatory in metadata_path.")
        return errors, warnings


    def help(self) -> str:
        """
        return the content of the README file
        """
        if self.readme:
            with open(self.readme) as readme:
                pack_help = ''.join(readme.readlines())
        else:
            pack_help = f"No help available for package '{self.name}'."
        return pack_help


    def info(self) -> str:
        """
        :return: some information about the package
        """
        metadata = self._load_metadata()
        if 'cite' not in metadata:
            metadata['cite'] = ["No citation available\n"]
        if 'doc' not in metadata:
            metadata['doc'] = "No documentation available"
        if 'license' not in metadata:
            metadata['license'] = "No license available"
        copyrights = f"copyright: {metadata['copyright']}" if 'copyright' in metadata else ''
        pack_name = self.name
        cite = '\n'.join([f"\t- {c}".replace('\n', '\n\t  ') for c in metadata['cite']]).rstrip()
        info = f"""
{pack_name} ({metadata['vers']})

maintainer: {metadata['maintainer']['name']} <{metadata['maintainer']['email']}>

{metadata['short_desc']}

how to cite:
{cite}

documentation
\t{metadata['doc']}

This data are released under {metadata['license']}
{copyrights}
"""
        return info


def parse_arch_path(path: str) -> Tuple[str, str]:
    """

    :param str path: the path to the archive
    :return: the name of the package and it's version
    :rtype: tuple
    :raise ValueError: if the extension of the package is neither '.tar.gz' nor '.tgz'
                       or if the package does not seem to include version 'pack_name-<vers>.ext'
    """
    pack_vers_name = os.path.basename(path)
    if pack_vers_name.endswith('.tar.gz'):
        pack_vers_name = pack_vers_name[:-7]
    elif pack_vers_name.endswith('.tgz'):
        pack_vers_name = pack_vers_name[:-4]
    else:
        raise ValueError(f"{path} does not seem to be a package (a tarball).")
    *pack_name, vers = pack_vers_name.split('-')
    if not pack_name:
        raise ValueError(f"{path} does not seem to not be versioned.")
    pack_name = '-'.join(pack_name)
    return pack_name, vers<|MERGE_RESOLUTION|>--- conflicted
+++ resolved
@@ -414,13 +414,8 @@
         errors = []
         warnings = []
         data = self._load_metadata()
-<<<<<<< HEAD
         must_have = ("maintainer", "short_desc", "vers")
-        nice_to_have = ("cite", "doc", "licence", "copyright")
-=======
-        must_have = ("maintainer", "short_desc", "vers" )
         nice_to_have = ("cite", "doc", "license", "copyright")
->>>>>>> a6264101
         for item in must_have:
             if item not in data:
                 errors.append(f"field '{item}' is mandatory in metadata_path.")
