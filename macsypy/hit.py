#########################################################################
# MacSyFinder - Detection of macromolecular systems in protein dataset  #
#               using systems modelling and similarity search.          #
# Authors: Sophie Abby, Bertrand Neron                                  #
# Copyright (c) 2014-2020  Institut Pasteur (Paris) and CNRS.           #
# See the COPYRIGHT file for details                                    #
#                                                                       #
# This file is part of MacSyFinder package.                             #
#                                                                       #
# MacSyFinder is free software: you can redistribute it and/or modify   #
# it under the terms of the GNU General Public License as published by  #
# the Free Software Foundation, either version 3 of the License, or     #
# (at your option) any later version.                                   #
#                                                                       #
# MacSyFinder is distributed in the hope that it will be useful,        #
# but WITHOUT ANY WARRANTY; without even the implied warranty of        #
# MERCHANTABILITY or FITNESS FOR A PARTICULAR PURPOSE. See the          #
# GNU General Public License for more details .                         #
#                                                                       #
# You should have received a copy of the GNU General Public License     #
# along with MacSyFinder (COPYING).                                     #
# If not, see <https://www.gnu.org/licenses/>.                          #
#########################################################################

from operator import attrgetter
import logging
from dataclasses import dataclass

from macsypy.gene import ModelGene
from macsypy.error import MacsypyError

_log = logging.getLogger(__name__)


class Hit:
    """
    Handle the hits filtered from the Hmmer search. The hits are instanciated by :py:meth:`HMMReport.extract` method
    """


    def __init__(self, gene, hit_id, hit_seq_length, replicon_name,
                 position_hit, i_eval, score, profile_coverage, sequence_coverage, begin_match, end_match):
        """
        :param gene: the gene corresponding to this profile
        :type gene: :class:`macsypy.gene.CoreGene` object
        :param str hit_id: the identifier of the hit
        :param int hit_seq_length: the length of the hit sequence
        :param str replicon_name: the name of the replicon
        :param int position_hit: the rank of the sequence matched in the input dataset file
        :param float i_eval: the best-domain evalue (i-evalue, "independent evalue")
        :param float score: the score of the hit
        :param float profile_coverage: percentage of the profile that matches the hit sequence
        :param float sequence_coverage: percentage of the hit sequence that matches the profile
        :param int begin_match: where the hit with the profile starts in the sequence
        :param int end_match: where the hit with the profile ends in the sequence
        """
        self.gene = gene
        self.id = hit_id
        self.seq_length = hit_seq_length
        self.replicon_name = replicon_name
        self.position = position_hit
        self.i_eval = i_eval
        self.score = score
        self.profile_coverage = profile_coverage
        self.sequence_coverage = sequence_coverage
        self.begin_match = begin_match
        self.end_match = end_match
        self._systems = set()

    def __hash__(self):
        """To be hashable, it's needed to be put in a set or used as dict key"""
        return hash((self.gene.name, self.id, self.seq_length, self.position, self.i_eval))


    def __str__(self):
        """
        :return: Useful information on the Hit: regarding Hmmer statistics, and sequence information
        :rtype: str
        """
        return f"{self.id}\t{self.replicon_name}\t{self.position:d}\t{self.seq_length:d}\t{self.gene.name}\t" \
<<<<<<< HEAD
               f"{self.model.name}\t{self.i_eval:.3e}\t{self.score:.3f}\t{self.profile_coverage:.3f}\t" \
=======
               f"{self.i_eval:.3e}\t{self.score:.3f}\t{self.profile_coverage:.3f}\t" \
>>>>>>> bf9c505e
               f"{self.sequence_coverage:.3f}\t{self.begin_match:d}\t{self.end_match:d}\n"


    def __lt__(self, other):
        """
        Compare two Hits. If the sequence identifier is the same, do the comparison on the score.
        Otherwise, do it on alphabetical comparison of the sequence identifier.

        :param other: the hit to compare to the current object
        :type other: :class:`macsypy.report.Hit` object
        :return: True if self is < other, False otherwise
        """
        if self.id == other.id:
<<<<<<< HEAD
            if not self.gene.is_homolog(other.gene):
                _log.warning(f"Non homologs match: {self.gene.name} {self.model.name}) {other.gene.name} "
                             f"({other.model.name}) for {self.id}")
=======
>>>>>>> bf9c505e
            return self.score < other.score
        else:
            return self.id < other.id


    def __gt__(self, other):
        """
        compare two Hits. If the sequence identifier is the same, do the comparison on the score.
        Otherwise, do it on alphabetical comparison of the sequence identifier.

        :param other: the hit to compare to the current object
        :type other: :class:`macsypy.report.Hit` object
        :return: True if self is > other, False otherwise
        """
        if self.id == other.id:
<<<<<<< HEAD
            if not self.gene.is_homolog(other.gene):
                _log.warning(f"Non homologs match: {self.gene.name} ({self.model.name}) {other.gene.name} "
                             f"({other.model.name}) for {self.id}")
=======
>>>>>>> bf9c505e
            return self.score > other.score
        else:
            return self.id > other.id


    def __eq__(self, other):
        """
        Return True if two hits are totally equivalent, False otherwise.

        :param other: the hit to compare to the current object
        :type other: :class:`macsypy.report.Hit` object
        :return: the result of the comparison
        :rtype: boolean
        """
        epsilon = 0.001
        return (self.gene.name == other.gene.name and
                self.id == other.id and
                self.seq_length == other.seq_length and
                self.replicon_name == other.replicon_name and
                self.position == other.position and
                abs(self.i_eval - other.i_eval) <= epsilon and
                abs(self.score - other.score) <= epsilon and
                abs(self.profile_coverage - other.profile_coverage) <= epsilon and
                abs(self.sequence_coverage - other.sequence_coverage) <= epsilon and
                self.begin_match == other.begin_match and
                self.end_match == other.end_match
                )


    def get_position(self):
        """
        :returns: the position of the hit (rank in the input dataset file)
        :rtype: integer
        """
        return self.position


class ValidHit:
    """
    Encapsulates a :class:`macsypy.report.Hit`
    This class stores a Hit that has been attributed to a putative system.
    Thus, it also stores:

    - the system,
    - the status of the gene in this system, ('mandatory', 'accessory', ...
    - the gene in the model for which it's an occurrence
    """

    def __init__(self, hit, gene_ref, gene_status):
        """
        :param hit: a match between a hmm profile and a replicon
        :type hit: :class:`macsypy.hit.Hit` object
        :param gene_ref: The ModelGene to attache to this hit
                         The ModeleGene have the same name than the CoreGene
                         But one hit can be link to several ModelGene (several Model)
                         To know for what gene this hit play role use the
                         :meth:`macsypy.gene.ModelGene.alternate_of` ::

                            hit.gene_ref.alternate_of()

        :type gene_ref: :class:`macsypy.gene.ModelGene` object
        :param gene_status:
        :type gene_status: :class:`macsypy.gene.GeneStatus` object
        """
        self.hit = hit
        if not isinstance(gene_ref, ModelGene):
            raise MacsypyError(f"The ValidHit 'gene_ref' argument must be a ModelGene not {type(gene_ref)}.")
        self.gene_ref = gene_ref
        self.status = gene_status


    def __getattr__(self, item):
        return getattr(self.hit, item)


@dataclass(frozen=True)
class HitWeight:
    """
    The weight to compute the cluster and system score
    """
    itself: float = 1
    exchangeable: float = 0.75
    mandatory: float = 1
    accessory: float = 0.5
    neutral: float = 0


hit_weight = HitWeight()


def get_best_hits(hits, key='score'):
    """
    If several hits match the same protein, keep only the best match based either on

        * score
        * i_evalue
        * profile_coverage

    :param hits: the hits to filter, all hits must match the same protein.
    :type hits: [ :class:`macsypy.hit.Hit` object, ...]
    :param str key: The criterion used to select the best hit 'score', i_evalue', 'profile_coverage'
    :return: the list of the best hits
    :rtype: [ :class:`macsypy.hit.Hit` object, ...]
    """
    hits_register = {}
    for hit in hits:
        register_key = hit.replicon_name, hit.position
        if register_key in hits_register:
            hits_register[register_key].append(hit)
        else:
            hits_register[register_key] = [hit]

    best_hits = []
    for hits_on_same_prot in hits_register.values():
        if key == 'score':
            hits_on_same_prot.sort(key=attrgetter(key), reverse=True)
        elif key == 'i_eval':
            hits_on_same_prot.sort(key=attrgetter(key))
        elif key == 'profile_coverage':
            hits_on_same_prot.sort(key=attrgetter(key), reverse=True)
        else:
            raise MacsypyError(f'The criterion for Hits comparison {key} does not exist or is not available.\n'
                               f'It must be either "score", "i_eval" or "profile_coverage".')
        best_hits.append(hits_on_same_prot[0])
    return best_hits<|MERGE_RESOLUTION|>--- conflicted
+++ resolved
@@ -78,11 +78,7 @@
         :rtype: str
         """
         return f"{self.id}\t{self.replicon_name}\t{self.position:d}\t{self.seq_length:d}\t{self.gene.name}\t" \
-<<<<<<< HEAD
-               f"{self.model.name}\t{self.i_eval:.3e}\t{self.score:.3f}\t{self.profile_coverage:.3f}\t" \
-=======
                f"{self.i_eval:.3e}\t{self.score:.3f}\t{self.profile_coverage:.3f}\t" \
->>>>>>> bf9c505e
                f"{self.sequence_coverage:.3f}\t{self.begin_match:d}\t{self.end_match:d}\n"
 
 
@@ -96,12 +92,6 @@
         :return: True if self is < other, False otherwise
         """
         if self.id == other.id:
-<<<<<<< HEAD
-            if not self.gene.is_homolog(other.gene):
-                _log.warning(f"Non homologs match: {self.gene.name} {self.model.name}) {other.gene.name} "
-                             f"({other.model.name}) for {self.id}")
-=======
->>>>>>> bf9c505e
             return self.score < other.score
         else:
             return self.id < other.id
@@ -117,12 +107,6 @@
         :return: True if self is > other, False otherwise
         """
         if self.id == other.id:
-<<<<<<< HEAD
-            if not self.gene.is_homolog(other.gene):
-                _log.warning(f"Non homologs match: {self.gene.name} ({self.model.name}) {other.gene.name} "
-                             f"({other.model.name}) for {self.id}")
-=======
->>>>>>> bf9c505e
             return self.score > other.score
         else:
             return self.id > other.id
