# -*- coding: utf-8 -*-

################################################################################
# MacSyFinder - Detection of macromolecular systems in protein datasets        #
#               using systems modelling and similarity search.                 #
# Authors: Sophie Abby, Bertrand Néron                                         #
# Copyright © 2014  Institut Pasteur (Paris) and CNRS.                         #
# See the COPYRIGHT file for details                                           #
#                                                                              #
# MacsyFinder is distributed under the terms of the GNU General Public License #
# (GPLv3). See the COPYING file for details.                                   #
################################################################################



import logging
import abc
import os.path
from collections import Counter, OrderedDict
import itertools
import operator
import json

from .macsypy_error import MacsypyError, SystemDetectionError
from .database import RepliconDB
from .system import system_bank

_log = logging.getLogger('macsyfinder.' + __name__)

_log_out = logging.getLogger('macsyfinder.out')


class ClustersHandler(object):
    """
    Deals with sets of clusters found in a dataset. Conceived to store only clusters from a same replicon.
    """

    def __init__(self):
        """
        :param cfg: The configuration object built from default and user parameters.
        :type cfg: :class:`macsypy.config.Config` 
        """
        self.clusters = []
        self.replicon_name = ""

    def add(self, cluster):
        if not self.replicon_name:
            self.replicon_name = cluster.replicon_name
            cluster.save()
            self.clusters.append(cluster)
        elif self.replicon_name == cluster.replicon_name:
            cluster.save()
            self.clusters.append(cluster)
        else:
            msg = "Attempting to add a cluster in a ClustersHandler dedicated to another replicon !"
            for c in self.clusters:
                msg += str(c)
            msg += "To add: {0}".format(cluster)
            _log.critical(msg)
            raise SystemDetectionError(msg)

    def __str__(self):
        to_print = ""
        for cluster in self.clusters:
            to_print += str(cluster)

        return to_print

    def circularize(self, rep_info, end_hits, systems_to_detect):
        """
        This function takes into account the circularity of the replicon by merging clusters when appropriate
        (typically at replicon's ends).
        It has to be called only if the replicon_topology is set to \"circular\".

        :param rep_info: an entry extracted from the :class:`macsypy.database.RepliconDB`
        :type rep_info: a namedTuple "RepliconInfo" :class:`macsypy.database.RepliconInfo`
        :param end_hits: a set of hits at ends of the replicon that were not introduced in clusters,
        and that might be part of a system overlapping the two "ends" of the replicon
        :type end_hits: a list of :class:`macsypy.report.Hit`
        :param systems_to_detect: the set of systems to detect in this run
        :type systems_to_detect: a list of :class:`macsypy.system.System
        """
        # We assume this function is called when appropriate (i.e. for circular replicons)

        pos_min = rep_info.min
        pos_max = rep_info.max

        check_clust = True
        msg = "\n----------------------------------------\n--- Handling of replicon circularity ---\n"

        if len(self.clusters) >= 1:
            # Here they might be the same !
            clust_first = self.clusters[0]
            clust_last = self.clusters[len(self.clusters) - 1]

            # check_clust = True
            # Case 1: none of the two end hits is part of a cluster => they might form a new cluster together. 
            if len(end_hits) == 2:
                first = end_hits[0]
                second = end_hits[1]
                if(first.position > second.position):
                    tmp = first
                    first = second
                    second = tmp
                dist = second.position - pos_min + pos_max - first.position 
                if(dist <= max(first.gene.inter_gene_max_space, second.gene.inter_gene_max_space)):
                    # If true, this means that there is no need to circularize other clusters as this cluster already
                    # overlaps the "Ori". => check_clust is thus set to False

                    msg += "--- Two hits at both ends of the replicon form a new cluster.\n"

                    new_clust = Cluster(systems_to_detect)
                    new_clust.add(second)
                    new_clust.add(first)
                    new_clust.save()
                    self.clusters.append(new_clust)
                    check_clust = False

            if check_clust:
                for h in end_hits:
                    # Two cases: we are at one end, or the other
                    if h.position > clust_first.hits[0].position:
                        # Case 2: The end hit is at the terminal end of the replicon.
                        # Try to cluster it with the 1st stored cluster.
                        # print "The end hit is at the TERMINAL end of the replicon. Test if it must be clustered with the 1st stored cluster."
                        dist_end_hit = clust_first.begin - pos_min + pos_max - h.position # OK?
                        if(dist_end_hit <= max(clust_first.hits[0].gene.inter_gene_max_space, h.gene.inter_gene_max_space)):
                            check_clust = False
                            #print "Cluster them !"

                            msg += "--- A hit is at the TERMINAL end of the replicon, and must be clustered with the 1st stored cluster.\n"

                            new_clust = Cluster(systems_to_detect)
                            new_clust.add(h)
                            for hit_clust in clust_first.hits:
                                new_clust.add(hit_clust)

                            new_clust.save()
                            self.clusters.pop(0)
                            self.clusters.append(new_clust)
                    else:
                        # Case 3: The end hit is at the initial end of the replicon.
                        # Try to cluster it with the last stored cluster.
                        # print "The end hit is at the INITIAL end of the replicon. Test if it must be clustered with the last stored cluster."
                        dist_end_hit = h.position - pos_min + pos_max - clust_last.end 
                        if dist_end_hit <= max(clust_last.hits[len(clust_last.hits) - 1].gene.inter_gene_max_space, h.gene.inter_gene_max_space):
                            check_clust = False
                            # print "Cluster them !"

                            msg += "--- A hit is at the INITIAL end of the replicon, and must be clustered with the last stored cluster.\n"

                            clust_last.add(h)
                            clust_last.save(True) # Force to re-save the updated cluster

        if check_clust and (len(self.clusters) > 1):
            clust_first = self.clusters[0]
            clust_last = self.clusters[len(self.clusters)-1]

            # Case 4: when putative end hits have been dealt with,
            # now remain cases where clusters are at both ends, and might be fused.
            dist_clust = clust_first.begin - pos_min + pos_max - clust_last.end

            if dist_clust <= max(clust_first.hits[0].gene.inter_gene_max_space, clust_last.hits[len(clust_last.hits) - 1].gene.inter_gene_max_space):
                # Need to circularize !
                #print "A cluster needs to be \"circularized\" ! "
                msg = "--- Two clusters should be merged into a new cluster \"circularized\" !\n"
                # The "1st" cluster on the replicon is removed,
                # as its hits will be appended to the "last" cluster on the replicon.
                for h in clust_first.hits:
                    clust_last.add(h)
                self.clusters.pop(0) 
                clust_last.save(True) # Force to re-save the updated cluster
                #print clust_last
                msg += str(clust_last)

        msg += "----------------------------------------"
        _log.info(msg)



class Cluster(object):
    """
    Stores a set of contiguous hits. The Cluster object can have different states regarding 
    its content in different genes' systems: 

      - ineligible: not a cluster to analyze
      - clear: a single system is represented in the cluster
      - ambiguous: several systems are represented in the cluster => might need a disambiguation

    """

    def __init__(self, systems_to_detect):
        """
        :param systems_to_detect: the list of systems to be detected in this run
        :type systems_to_detect: a list of :class:`macsypy.system.System`
        """
        self.hits = []
        self.systems_to_detect = systems_to_detect # NEW
        self.systems = {}
        self.replicon_name = ""
        self.begin = 0
        self.end = 0
        self._state = ""
        self._putative_system = ""
        self._compatible_systems = [] # NEW!

    def __len__(self):
        """
        :return: the length of the Cluster, *i.e.*, the number of hits stored in it
        :rtype: integer
        """
        return len(self.hits)

    def __str__(self):
        """
        print of the Cluster's hits stored in terms of components, and corresponding sequence identifier and positions
        """
        pos = []
        seq_ids = []
        gene_names = []
        for h in self.hits:
            pos.append(h.position)
            seq_ids.append(h.id)
            gene_names.append(h.gene.name)
        clear = '?'
        if self.state == "clear":
            clear = ''
        return "--- Cluster {0} {1} ---\n{2}\n{3}\n{4}".format(self.putative_system,
                                                               clear, 
                                                               seq_ids, 
                                                               gene_names, 
                                                               pos)

    @property
    def state(self):
        """
        :return: the state of the Cluster of hits
        :rtype: string
        """
        return self._state

    @property
    def putative_system(self):
        """
        :return: the name of the putative system represented by the cluster
        :rtype: string
        """
        return self._putative_system

    @property
    def compatible_systems(self):
        """
        :return: the list of the names of compatible systems represented by the cluster
        :rtype: string
        """
        return self._compatible_systems

    def add(self, hit):
        """
        Add a Hit to a Cluster.
        Hits are always added at the end of the cluster (appended to the list of hits).
        Thus, 'begin' and 'end' positions of the Cluster are always the position of the 1st and of the last hit respectively.

        :param hit: the Hit to add
        :type hit: a :class:`macsypy.report.Hit`
        :raise: a :class:`macsypy.macsypy_error.SystemDetectionError`
        """
        # need to update cluster bounds
        if len(self.hits) == 0:
            self.begin = hit.get_position()
            self.end = self.begin
            self.replicon_name = hit.replicon_name
            self.hits.append(hit)
        else:
            if self.replicon_name == hit.replicon_name:
                # To be updated !! make this work also with "circularized" clusters
                # The end position only is updated, as Hits are always appended.
                self.end = hit.get_position()
                self.hits.append(hit)
            else:
                msg = "Attempting to gather in a cluster hits from different replicons ! "
                _log.critical(msg)
                raise SystemDetectionError(msg)


    def save(self, force=False):
        """
        Check the status of the cluster regarding systems which have hits in it. 
        Update systems represented, and assign a putative system (self._putative_system),
        which is the system with most hits in the cluster.
        The systems represented are stored in a dictionary in the self.systems variable.
        The list of compatible systems is created

        The execution of this function can be forced, even if it has already run
        for the cluster with the option force=True.
        """
        if not self.putative_system or force:
            # First compute the "Majoritary" system
            systems = {} # Counter of occurrences of systems in the cluster (keys are systems' names)
            genes = []

            # Version with hits "reference" systems
            # Two below "for" now useless?
            for h in self.hits:
<<<<<<< HEAD
                syst = h.system.name
                if not systems.has_key(syst):
                    systems[syst] = 1
                else:
                    systems[syst] += 1
=======
                syst_fqn = h.system.fqn
                systems[syst_fqn] = systems.get(syst_fqn, 0) + 1
>>>>>>> 8533b3b1
                if genes.count(h.gene.name) == 0:
                    genes.append(h.gene.name)

            self.systems = systems

            # Useless ?! Or change? 
            max_syst = 0
            tmp_syst_fqn = ""
            for x, y in systems.iteritems():
                if y >= max_syst:
                    tmp_syst_fqn = x
                    max_fqn = y
            self._putative_system = tmp_syst_fqn # Remove cause useless?
            
            # NEW Version with hits all "compatible" systems
            systems_compat = {} # Counter of occurrences of COMPATIBLE (-extended- list of) systems in the cluster. Keys are systems' names
            for h in self.hits:
                # Now exclude forbidden genes from those that define the list of compatible systems
                syst_list = h.gene.get_compatible_systems(self.systems_to_detect, False) # Need the list of systems (obj!) to be detected... in the cfg? # tmp before nope
                for syst in syst_list:
<<<<<<< HEAD
                    syst_name = syst.name
                    if not systems_compat.has_key(syst_name):
                        systems_compat[syst_name] = 1
                    else:
                        systems_compat[syst_name] += 1
=======
                    syst_fqn = syst.fqn
                    systems_compat[syst_fqn] = systems_compat.get(syst_fqn, 0) + 1
>>>>>>> 8533b3b1
                    if genes.count(h.gene.name) == 0:
                        genes.append(h.gene.name)

            #print systems_compat
            # We sort the list of compatible systems per decreasing nb of systems occurrences
            systems_compat = OrderedDict(sorted(systems_compat.items(), reverse=True, key=lambda t: t[1]))
            #print systems_compat
            #print self

            if len(genes) == 1 and self.hits[0].gene.loner is False:
                self._state = "ineligible"
            else:
                # Check for foreign "accessory" genes... Might increase nb of systems predicted in the cluster,
                # even if they are tolerated in the cluster.
                # Also deal with foreign "exchangeable" genes for the same reasons... NB !!
                # Maybe just not add the system to the list if exchangeable?
                if len(systems_compat.keys()) == 1:
                    self._state = "clear"
                    syst = systems_compat.keys()[0]
                    #print syst
                    self._putative_system = syst
                    # Store only compatible systems that are searched for !!
                    self._compatible_systems.append(syst)
                else:
                    # Check for foreign "accessory" genes regarding the majoritary system...
                    # They might increase nb of systems predicted in the cluster artificially,
                    # even if they are tolerated in the cluster.
                    # For that need to scan again all hits and ask whether they are accessory foreign genes.
                    def try_system(hits, putative_system, counter_systems_in_clust):
                        """
                        Test if the putative_system is compatible with the systems of hits (counter_systems_in_clust)

                        :param hits: a list of hits
                        :type hits: a list of :class:`macsypy.report.Hit`
                        :param putative_system: the name of a putative system to consider
                        :type putative_system: string
                        :param counter_systems_in_clust: a dictionary with systems occurrences when exploring the hits
                        :type counter_systems_in_clust: a dictionary with systems' names as keys, and counts as values
                        :return: the "state" of the set of hits regarding the putative system
                        :rtype: string

                        """
                        #foreign_accessory = 0
                        auth = 0 # counts nb of hits that are authorized in the putative system
                        #forbid = 0
                        #print "Unclear state with multiple systems to deal with..."
                        #print systems
                        for h in hits:
                            # Exclude the consideration of "forbidden" genes !
                            #if h.gene.is_authorized(system_bank[putative_system], False): # tmp before nope
                            if h.gene.is_authorized(system_bank[putative_system], True): # No! forbidden genes that are defined in system have to be considered!
                                auth += 1
                            #if h.gene.is_forbidden(system_bank[putative_system]):
                            #    forbid +=1
                                                    
                            if auth == len(hits):
                                state = "clear"
                                #print "clear {0}".format(putative_system)
                            else:
                                state = "ambiguous"
                                #print "ambiguous {0}".format(putative_system)

                        return state

                    # Sort systems to consider by decreasing counts.
                    cluster_compatible_systems = []
                    for putative_system in systems_compat.keys():
                        # Add that it has to be done first from the most rep systems by decreasing order of systems.values.
                        state = try_system(self.hits, putative_system, systems_compat)
                        if state == "clear":
                            #print "BUENO SYSTEMO {0}".format(putative_system)
                            #self._state="clear" 
                            #self._putative_system=putative_system 
                            #break
                            cluster_compatible_systems.append(putative_system)
                        #else:
                        #    self._state="ambiguous" # tmp before nope
                        #    # Aoutch in this case no putative_system?!
                        #    print "YAPABON...{0}".format(putative_system)
                    if len(cluster_compatible_systems) >= 1:
                        #print cluster_compatible_systems
                        self._state = "clear"
                        self._putative_system = cluster_compatible_systems[0]
                        self._compatible_systems = cluster_compatible_systems
                    else:
                        self._state = "ambiguous"




class SystemNameGenerator(object):
    """
    Creates and stores the names of detected systems. Ensures the uniqueness of the names.
    """
    name_bank = {}

    def getSystemName(self, replicon, system):
        """
        Generates a unique system name based on the replicon's name and the system's name.

        :param replicon: the replicon name
        :type replicon: string
        :param system: the system name
        :type system: string
        :return: a unique system name
        :rtype: string
        """
        basename = self._computeBasename(replicon, system)
        if basename in self.name_bank:
            self.name_bank[basename] += 1
        else:
            self.name_bank[basename] = 1

        system_name = basename + str(self.name_bank[basename])
        return system_name

    def _computeBasename(self, replicon, system):
        """
        Computes the base name to be used for unique name generation

        :param replicon: the replicon name
        :type replicon: string
        :param system: the system name
        :type system: string
        :return: the base name
        :rtype: string
        """
        return "{0}_{1}_".format(replicon, system)

system_name_generator = SystemNameGenerator()



class SystemOccurence(object):
    """
    This class is instantiated for a specific system that has been asked for detection. It can be filled step by step with hits. 
    A decision can then be made according to the parameters defined *e.g.* quorum of genes. 

    The SystemOccurence object has a "state" parameter, with the possible following values: 
      - "empty" if the SystemOccurence has not yet been filled with genes of the decision rule of the system
      - "no_decision" if the filling process has started but the decision rule has not yet been applied to this occurence
      - "single_locus"
      - "multi_loci"
      - "uncomplete"

    """
    def __init__(self, system):
        """
        :param system: the system to \"fill\" with hits.
        :type system: :class:`macsypy.system.System` 
        """
        self.system = system
        self.system_name = system.name
        self.system_fqn = system.fqn

        # Variables to be updated during the system detection 
        self.valid_hits = [] # validSystemHit are stored with the "fill_with" function, and ready for extraction in case of a positive detection

        self.loci_positions = [] # list of tuples

        self._state = "empty"
        self.nb_cluster = 0
        self._nb_syst_genes = 0
        self.unique_name = ""

        # System definition
        # Make those attributes non modifiable?
        self.mandatory_genes = {}
        self.exmandatory_genes = {} # List of 'exchanged' mandatory genes

        # New ! Add of a list of "multi_system" genes, fed only from mandatory and accessory genes from the actual system (and not 'exchanged')
        self.multi_syst_genes = {}

        for g in system.mandatory_genes:
            self.mandatory_genes[g.name] = 0
            if g.exchangeable:
                homologs = g.get_homologs()
                analogs = g.get_analogs()
                for ex in homologs + analogs:
                    self.exmandatory_genes[ex.name] = g.name
            if g.multi_system:
                self.multi_syst_genes[g.name] = 0

        self.accessory_genes = {}
        self.exaccessory_genes = {} # List of 'exchanged' accessory genes
        for g in system.accessory_genes:
            self.accessory_genes[g.name] = 0
            if g.exchangeable:
                homologs = g.get_homologs()
                analogs = g.get_analogs()
                for ex in homologs + analogs:
                    self.exaccessory_genes[ex.name] = g.name
            if g.multi_system:
                self.multi_syst_genes[g.name] = 0

        self.forbidden_genes = {}
        self.exforbidden_genes = {} # List of 'exchanged' forbidden genes
        for g in system.forbidden_genes:
            self.forbidden_genes[g.name] = 0
            if g.exchangeable:
                homologs = g.get_homologs()
                analogs = g.get_analogs()
                for ex in homologs + analogs:
                    self.exforbidden_genes[ex.name] = g.name
            # Forbidden genes do not play a role in the system, thus they do not have the multi_system feature
            #if g.multi_system:
            #    self.multi_syst_genes[g.name] = 0


    def get_gene_ref(self, gene):
        """
        :param gene: the gene to get it's gene reference
        :type gene: :class:`macsypy.gene.Gene`, or :class:`macsypy.gene.Homolog` or :class:`macsypy.gene.Analog` object
        :return: object :class:`macsypy.gene.Gene` or None 
        :rtype: :class:`macsypy.gene.Gene` object or None
        :raise: KeyError if the system does not contain any gene gene.
        """
        return self.system.get_gene_ref(gene)


    def __str__(self):
        """
        :return: Information of the component content of the SystemOccurence.
        :rtype: string
        """
        out = ""
        if self.mandatory_genes:
            for k, g in self.mandatory_genes.iteritems():
                out += "{0}\t{1:d}\n".format(k, g)
        if self.accessory_genes:
            for k, g in self.accessory_genes.iteritems():
                out += "{0}\t{1:d}\n".format(k, g)
        if self.forbidden_genes:
            for k, g in self.forbidden_genes.iteritems():
                out += "{0}\t{1:d}\n".format(k, g)
        # NEW
        if self.multi_syst_genes:
            for k, g in self.multi_syst_genes.iteritems():
                out += "{0}\t{1:d}\n".format(k, g)
        return out


    def get_gene_counter_output(self, forbid_exclude = False):
        """
        :param forbid_exclude: exclude the forbidden components if set to True. False by default.
        :type forbid_exclude: boolean
        :returns: A dictionary ready for printing in system summary, \
         with genes (mandatory, accessory and forbidden if specified) occurences in the system occurrence.
        """
        out = ""
        out += str(self.mandatory_genes)
        out += "\t{0}".format(self.accessory_genes)
        if not forbid_exclude:
            out += "\t{0}".format(self.forbidden_genes)
        else:
            out += "\t{}"
        return out


    @property
    def state(self):
        """
        :return: the state of the systemOccurrence.
        :rtype: string
        """
        return self._state


    def get_system_unique_name(self, replicon_name):
        """
        Attributes unique name to the system occurrence with the class :class:`macsypy.search_systems.SystemNameGenerator`.
        Generates the name if not already set. 

        :param replicon_name: the name of the replicon
        :type replicon_name: string
        :return: the unique name of the :class:`macsypy.search_systems.SystemOccurence`
        :rtype: string
        """
        if not self.unique_name:
            self.unique_name = system_name_generator.getSystemName(replicon_name, self.system_name)
        return self.unique_name


    def get_system_name_unordered(self, suffix="_putative"):
        """
        Attributes a name to the system occurrence for an "unordered" dataset => generating a generic name based
         on the system name and the suffix given.

        :param suffix: the suffix to be used for generating the systemOccurrence's name
        :type suffix: string
        :return: a name for a system in an "unordered" dataset to the :class:`macsypy.search_systems.SystemOccurence`
        :rtype: string
        """
        return self.system_name + suffix


    def compute_system_length(self, rep_info):
        """
        Returns the length of the system, all loci gathered, in terms of protein number
        (even those not matching any system gene)

        :param rep_info: an entry extracted from the :class:`macsypy.database.RepliconDB`
        :type rep_info: a namedTuple "RepliconInfo" :class:`macsypy.database.RepliconInfo`
        :rtype: integer
        """
        length = 0
        # To be updated to deal with "circular" clusters
        for(begin, end) in self.loci_positions:
            if begin <= end:
                length += (end - begin + 1)
            elif rep_info.topology == "circular":
                locus_length = end - begin + rep_info.max - rep_info.min + 2
                length += locus_length
            else:
                msg = "Inconsistency in locus positions in the case of a linear replicon.\
 The begin position of a locus cannot be higher than the end position. \n"
                msg += "Problem with locus found with positions begin: {0:d} end: {1:d}".format(begin, end)
                _log.critical(msg)
                raise SystemDetectionError(msg)
        return length


    @property
    def nb_syst_genes(self):
        """
        This value is set after a decision was made on the system in
        :func:`macsypy.search_systems.SystemOccurence:decision_rule`

        :return: the number of mandatory and accessory genes with at least one occurence
        (number of different accessory genes)
        :rtype: integer
        """
        return self._nb_syst_genes


    def compute_nb_syst_genes(self):
        return self.count_genes(self.mandatory_genes) + self.count_genes(self.accessory_genes)


    def compute_nb_syst_genes_tot(self):
        return self.count_genes_tot(self.mandatory_genes) + self.count_genes_tot(self.accessory_genes)


    def count_genes(self, gene_dict):
        """
        Counts the number of genes with at least one occurrence in a dictionary with a counter of genes. 

        :param gene_dict: a dictionary with gene's names as keys and number of occurrences as values
        :type gene_dict: dict
        :rtype: integer
        """
        total = 0
        for v in gene_dict.values():
            if v > 0:
                total += 1
        return total


    def count_genes_tot(self, gene_dict):
        """
        Counts the number of matches in a dictionary with a counter of genes, independently of the nb of genes matched.

        :param gene_dict: a dictionary with gene's names as keys and number of occurrences as values
        :type gene_dict: dict
        :rtype: integer
        """
        total = 0
        for v in gene_dict.values():
            total += v
        return total


    def compute_missing_genes_list(self, gene_dict):
        """
        :param gene_dict: a dictionary with gene's names as keys and number of occurrences as values
        :type gene_dict: dict
        :returns: the list of genes with no occurence in the gene counter. 
        :rtype: list
        """
        missing = []
        for k, v in gene_dict.iteritems():
            if v == 0:
                missing.append(k)
        return missing


    def count_missing_genes(self, gene_dict):
        """
        Counts the number of genes with no occurrence in the gene counter.

        :param gene_dict: a dictionary with gene's names as keys and number of occurrences as values
        :type gene_dict: dict
        :rtype: integer
        """
        return len(self.compute_missing_genes_list(gene_dict))


    def is_complete(self):
        """
        Test for SystemOccurrence completeness.

        :returns: True if the state of the SystemOccurrence is "single_locus" or "multi_loci", False otherwise.
        :rtype: boolean
        """
        if self.state == "single_locus" or self.state == "multi_loci":
            return True
        else:
            return False 

    def get_summary_header(self):
        """
        Returns a string with the description of the summary returned by self.get_summary()

        :rtype: string
        """
        return "#Replicon_name\tSystem_Id\tReference_system\tSystem_status\tNb_loci\tNb_Ref_mandatory\tNb_Ref_accessory\
\tNb_Ref_Genes_detected_NR\tNb_Genes_with_match\tSystem_length\tNb_Mandatory_NR\tNb_Accessory_NR\
\tNb_missing_mandatory\tNb_missing_accessory\tList_missing_mandatory\tList_missing_accessory\tLoci_positions\
\tOccur_Mandatory\tOccur_Accessory\tOccur_Forbidden"


    def get_summary(self, replicon_name, rep_info):
        """
        Gives a summary of the system occurrence in terms of gene content and localization.

        :param replicon_name: the name of the replicon
        :type replicon_name: string
        :param rep_info: an entry extracted from the :class:`macsypy.database.RepliconDB`
        :type rep_info: a namedTuple "RepliconInfo" :class:`macsypy.database.RepliconInfo`        
        :return: a tabulated summary of the :class:`macsypy.search_systems.SystemOccurence`
        :rtype: string
        """

        report_str = replicon_name + "\t" + self.get_system_unique_name(replicon_name)
        report_str += "\t{0}".format(self.system_name)
        report_str += "\t{0}".format(self.state)
        # Nb of loci included to fill the system occurrence
        report_str += "\t{0:d}".format(self.nb_cluster)
        # Nb mandatory_genes in the definition of the system
        report_str += "\t{0:d}".format(len(self.mandatory_genes))
        # Nb accessory_genes in the definition of the system
        report_str += "\t{0:d}".format(len(self.accessory_genes))
        # Nb syst genes NR
        report_str += "\t{0:d}".format(self.nb_syst_genes)
        # Nb syst genes matched
        report_str += "\t{0:d}".format(self.compute_nb_syst_genes_tot())
        # The total length of the locus in protein number, delimited by hits for profiles of the system.
        #report_str += "\t{0:d}".format(self.compute_system_length()) 
        # The total length of the locus in protein number, delimited by hits for profiles of the system.
        report_str += "\t{0:d}".format(self.compute_system_length(rep_info))
        # Nb mandatory_genes matched at least once
        report_str += "\t{0:d}".format(self.count_genes(self.mandatory_genes))
        # Nb accessory_genes matched at least once
        report_str += "\t{0:d}".format(self.count_genes(self.accessory_genes))

        missing_mandatory = self.compute_missing_genes_list(self.mandatory_genes)
        missing_accessory = self.compute_missing_genes_list(self.accessory_genes)

        # Nb mandatory_genes with no occurrence in the system
        report_str += "\t{0:d}".format(len(missing_mandatory))
        # Nb accessory_genes with no occurrence in the system
        report_str += "\t{0:d}".format(len(missing_accessory))
        # List of mandatory genes with no occurrence in the system
        report_str += "\t{0}".format(missing_mandatory)
        # List of accessory genes with no occurrence in the system
        report_str += "\t{0}".format(missing_accessory)
        
        # The positions of the loci (begin, end) as delimited by hits for profiles of the system.
        report_str += "\t{0}".format(self.loci_positions)
        # A dico per type of gene 'Mandatory, Accessory, Forbidden' with gene occurrences in the system
        report_str += "\t{0}".format(self.get_gene_counter_output())

        return report_str


    def get_summary_unordered(self, replicon_name):
        """
        Gives a summary of the system occurrence in terms of gene content only (specific of "unordered" datasets).

        :param replicon_name: the name of the replicon
        :type replicon_name: string
        :return: a tabulated summary of the :class:`macsypy.search_systems.SystemOccurence`
        :rtype: string
        """

        #report_str = replicon_name+"\t"+self.get_system_unique_name(replicon_name)
        # No replicon name for unordered... get it from the config object in future developments... 
        report_str = replicon_name+"\t"+self.get_system_name_unordered()
        report_str += "\t{0}".format(self.system_name)
        report_str += "\t{0}".format(self.state)

        # Nb of loci included to fill the system occurrence
        #report_str+="\t{0:d}".format(self.nb_cluster) 
        report_str += "\tNone"# No loci in unordered
        report_str += "\t{0:d}".format(len(self.mandatory_genes)) # Nb mandatory_genes in the definition of the system
        report_str += "\t{0:d}".format(len(self.accessory_genes)) # Nb accessory_genes in the definition of the system
        report_str += "\t{0:d}".format(self.nb_syst_genes) # Nb syst genes NR
        report_str += "\t{0:d}".format(self.compute_nb_syst_genes_tot()) # Nb syst genes matched

        # The total length of the locus in protein number, delimited by hits for profiles of the system.
        #report_str+="\t{0:d}".format(self.compute_system_length(rep_info)) 
        report_str += "\tNone" # No loci in unordered

        report_str += "\t{0:d}".format(self.count_genes(self.mandatory_genes)) # Nb mandatory_genes matched at least once
        report_str += "\t{0:d}".format(self.count_genes(self.accessory_genes)) # Nb accessory_genes matched at least once

        missing_mandatory = self.compute_missing_genes_list(self.mandatory_genes)        
        missing_accessory = self.compute_missing_genes_list(self.accessory_genes)

        report_str += "\t{0:d}".format(len(missing_mandatory)) # Nb mandatory_genes with no occurrence in the system
        report_str += "\t{0:d}".format(len(missing_accessory)) # Nb accessory_genes with no occurrence in the system
        report_str += "\t{0}".format(str(missing_mandatory)) # List of mandatory genes with no occurrence in the system
        report_str += "\t{0}".format(str(missing_accessory)) # List of accessory genes with no occurrence in the system
        
        # The positions of the loci (begin, end) as delimited by hits for profiles of the system.
        #report_str+="\t{0}".format(self.loci_positions) 
        report_str += "\tNone" # No loci in unordered
        report_str += "\t{0}".format(self.get_gene_counter_output(True)) # A dico per type of gene 'Mandatory, Accessory, Forbidden' with gene occurrences in the system

        return report_str


    def fill_with_cluster(self, cluster):
        """
        Adds hits from a cluster to a system occurence, and check which are their status according to the system definition.
        Set the system occurence state to "no_decision" after calling of this function.

        :param cluster: the set of contiguous genes to treat for :class:`macsypy.search_systems.SystemOccurence` inclusion. 
        :type cluster: :class:`macsypy.search_systems.Cluster`
        """
        included = True
        self._state = "no_decision"
        for hit in cluster.hits:
            # Need to check first that this cluster is eligible for system inclusion
            # Stores hits for system extraction (positions, sequences) when complete.

            if hit.gene.is_mandatory(self.system):
                self.mandatory_genes[hit.gene.name] += 1
                valid_hit = validSystemHit(hit, self.system_name, "mandatory")
                self.valid_hits.append(valid_hit)
                # NEW
                if hit.gene.multi_system:
                    self.multi_syst_genes[hit.gene.name] += 1
            elif hit.gene.is_accessory(self.system):
                self.accessory_genes[hit.gene.name] += 1
                valid_hit = validSystemHit(hit, self.system_name, "accessory")
                self.valid_hits.append(valid_hit)
                # NEW
                if hit.gene.multi_system:
                    self.multi_syst_genes[hit.gene.name] += 1
            elif hit.gene.is_forbidden(self.system):
                self.forbidden_genes[hit.gene.name] += 1
                included = False
            else:
                if hit.gene.name in self.exmandatory_genes.keys():
                    self.mandatory_genes[self.exmandatory_genes[hit.gene.name]] += 1
                    valid_hit = validSystemHit(hit, self.system_name, "mandatory")
                    self.valid_hits.append(valid_hit)
                elif hit.gene.name in self.exaccessory_genes.keys():
                    self.accessory_genes[self.exaccessory_genes[hit.gene.name]] += 1
                    valid_hit = validSystemHit(hit, self.system_name, "accessory")
                    self.valid_hits.append(valid_hit)
                # NEW: exforbidden_genes considered
                elif hit.gene.name in self.exforbidden_genes.keys():
                    self.forbidden_genes[self.exforbidden_genes[hit.gene.name]] += 1
                    valid_hit = validSystemHit(hit, self.system_name, "forbidden")
                    self.valid_hits.append(valid_hit)                    
                else:
                    msg = "Foreign gene {0} in cluster {1}".format(hit.gene.name, self.system_name)
                    #print msg
                    _log.info(msg)

        if included:
            # Update the number of loci included in the system
            self.nb_cluster += 1
            # Update the positions of the system
            self.loci_positions.append((cluster.begin, cluster.end))

    def fill_with_hits(self, hits, include_forbidden):
        """
        Adds hits to a system occurence, and check what are their status according to the system definition.
        Set the system occurence state to "no_decision" after calling of this function.

        .. note::
            Forbidden genes will only be included if they do belong to the current system
            (and not to another specified with "system_ref" in the current system's definition).

        :param hits: a list of Hits to treat for :class:`macsypy.search_systems.SystemOccurence` inclusion.
        :type list of: :class:`macsypy.report.Hit`
        """
        self._state = "no_decision"
        for hit in hits:
            # Need to check first that this cluster is eligible for system inclusion
            # Stores hits for system extraction (positions, sequences) when complete. 

            if hit.gene.is_mandatory(self.system):
                self.mandatory_genes[hit.gene.name] += 1
                valid_hit = validSystemHit(hit, self.system_name, "mandatory")
                self.valid_hits.append(valid_hit)
            elif hit.gene.is_accessory(self.system):
                self.accessory_genes[hit.gene.name] += 1
                valid_hit = validSystemHit(hit, self.system_name, "accessory")
                self.valid_hits.append(valid_hit)
            elif hit.gene.is_forbidden(self.system):
                self.forbidden_genes[hit.gene.name] += 1

                # SO New: now forbidden genes may be included in the reports:
                if include_forbidden:
                    valid_hit = validSystemHit(hit, self.system_name, "forbidden")
                    self.valid_hits.append(valid_hit)
            else:
                if hit.gene.name in self.exmandatory_genes.keys():
                    self.mandatory_genes[self.exmandatory_genes[hit.gene.name]] += 1
                    valid_hit = validSystemHit(hit, self.system_name, "mandatory")
                    self.valid_hits.append(valid_hit)
                elif hit.gene.name in self.exaccessory_genes.keys():
                    self.accessory_genes[self.exaccessory_genes[hit.gene.name]] += 1
                    valid_hit = validSystemHit(hit, self.system_name, "accessory")
                    self.valid_hits.append(valid_hit)
                # NEW: exforbidden_genes considered
                elif hit.gene.name in self.exforbidden_genes.keys():
                    self.forbidden_genes[self.exforbidden_genes[hit.gene.name]] += 1
                    valid_hit = validSystemHit(hit, self.system_name, "forbidden")
                    self.valid_hits.append(valid_hit)
                else:
                    msg = "Foreign gene {0} in cluster {1}".format(hit.gene.name, self.system_name)
                    _log.info(msg)

    def fill_with_multi_systems_genes(self, multi_systems_hits):
        """
        This function fills the SystemOccurrence with genes putatively coming from other systems (feature "multi_system").
        Those genes are used only if the occurrence of the corresponding gene was not yet filled with a gene from a cluster of the system. 

        :param multi_systems_hits: a list of hits of genes that are "multi_system" which correspond to mandatory or accessory genes from the current system for which to fill a SystemOccurrence 
        :type list of: :class:`macsypy.report.Hit`

        """
        # For each "multi_system" gene missing:
        for g in self.multi_syst_genes:
            if self.multi_syst_genes[g] == 0:
                #multi_systems_hits should be a dico gene.name-wise?
                # We check wether this missing "multi_system" gene was found elsewhere:
                #if g in multi_gene_names in [multi_gene.name for multi_gene in [hit.gene for hit in multi_systems_hits]]:
                if g in [multi_gene.name for multi_gene in [hit.gene for hit in multi_systems_hits]]:
                    # If so, then the SystemOccurrence is filled with this:
                    if g in self.accessory_genes.keys():
                        self.accessory_genes[g] += 1
                        # Add a valid_hit with a special status? e.g "accessory_multi_system"?
                        #self.accessory_genes[hit.gene.name]+=1
                        #valid_hit=validSystemHit(hit, self.system_name, "accessory")
                        #self.valid_hits.append(valid_hit)

                    elif g in self.mandatory_genes.keys():
                        self.mandatory_genes[g] += 1
                        # Add a valid_hit with a special status? e.g "mandatory_multi_system"?
                        #self.mandatory_genes[hit.gene.name]+=1
                        #valid_hit=validSystemHit(hit, self.system_name, "mandatory")
                        #self.valid_hits.append(valid_hit)

                    _log_out.info("Gene {0} supplied from a multi_system gene".format(g))
        #all_hits = [hit for subl in [report.hits for report in all_reports ] for hit in subl]


    def decision_rule(self):
        """
        This function applies the decision rules for system assessment in terms of quorum:
            - the absence of forbidden genes is checked
            - the minimal number of mandatory genes is checked (\"min_mandatory_genes_required\")
            - the minimal number of genes in the system is checked (\"min_genes_required\")

        When a decision is made, the status (self.status) of the 
        :class:`macsypy.search_systems.SystemOccurence` is set either to:

            - "\single_locus\" when a complete system in the form of a single cluster was found
            - "\multi_loci\" when a complete system in the form of several clusters was found
            - "\uncomplete\" when no system was assessed (quorum not reached)
            - "\empty\" when no gene for this system was found
            - "\exclude\" when no system was assessed (at least one forbidden gene was found)

        :return: a printable message of the output decision with this SystemOccurrence
        :rtype: string
        """
        nb_forbid = self.count_genes(self.forbidden_genes)
        nb_mandat = self.count_genes(self.mandatory_genes)
        nb_accessory = self.count_genes(self.accessory_genes)
        self._nb_syst_genes = self.compute_nb_syst_genes()

        msg = "====> Decision rule for putative system {0}:\n".format(self.system_name)
        msg += str(self)
        msg += """
nb_forbid : {0:d}
nb_mandat : {1:d}
nb_accessory : {2:d}""".format(nb_forbid, nb_mandat, nb_accessory)

        if (nb_forbid == 0):
            if (nb_mandat >= self.system.min_mandatory_genes_required) and (self.nb_syst_genes >= self.system.min_genes_required) and (self.nb_syst_genes  >= 1):
                if self.nb_cluster == 1: 
                    self._state = "single_locus"
                else:
                    self._state = "multi_loci"

                msg += "\nComplete \"{0}\" system.".format(self.state)
                msg += "\n******************************************\n"
                #print msg
                #_log.info(msg)

            elif self.nb_syst_genes > 0:
                msg += "\nUncomplete system."
                msg += "\n******************************************\n"
                #print msg
                #_log.info(msg)
                self._state = "uncomplete"

            else:
                msg += "\nEmpty system."
                msg += "\n******************************************\n"
                #print msg
                #_log.info(msg)
                self._state = "empty"
        else:
            msg += "\nExclude."
            msg += "\n******************************************\n"
            #print msg
            #_log.info(msg)
            self._state = "exclude"

        return msg

class validSystemHit(object):
    """
    Encapsulates a :class:`macsypy.report.Hit`
    This class stores a Hit that has been attributed to a detected system. Thus, it also stores:

    - the system,
    - the status of the gene in this system,

    It also aims at storing information for results extraction:

    - system extraction (e.g. genomic positions)
    - sequence extraction
    """
    def __init__(self, hit, detected_system, gene_status):
        """
        :param hit: a hit to base the validSystemHit on
        :type hit: :class:`macsypy.report.Hit`
        :param detected_system: the name of the predicted System
        :type detected_system: string
        :param gene_status: the "role" of the gene in the predicted system
        :type gene_status: string

        """
        self._hit = hit
        self.predicted_system = detected_system
        self.reference_system = hit.system.name
        self.gene_status = gene_status

    def __getattr__(self, attr_name):
        return getattr(self._hit, attr_name)

    def __str__(self):
        return "{id}\t{rpl_name}\t{pos:d}\t{seq_l:d}\t{gene_name}\t{ref_sys}\t{predict_sys}\
\t{g_status}\t{i_eval}\t{score}\t{prof_cov:f}\t{seq_cov:f}\
\t{begin_match:d}\t{end_match:d}\n".format(id=self.id,
                                           rpl_name=self.replicon_name,
                                           pos=self.position,
                                           seq_l=self.seq_length,
                                           gene_name=self.gene.name,
                                           ref_sys=self.reference_system,
                                           predict_sys=self.predicted_system,
                                           g_status=self.gene_status,
                                           i_eval=self.i_eval,
                                           score=self.score,
                                           prof_cov=self.profile_coverage,
                                           seq_cov=self.sequence_coverage,
                                           begin_match=self.begin_match,
                                           end_match=self.end_match)

    def output_system(self, system_name, system_status):
        return "{id}\t{rpl_name}\t{pos:d}\t{seq_l:d}\t{gene_name}\t{ref_sys}\t{predict_sys}\
        \t{sys_name}\t{sys_status}\t{gene_status}\t{i_eval:.3e}\t{score:.3f}\t{prof_cov:.3f}\t{seq_cov:.3f}\
        \t{begin_match:d}\t{end_match:d}\n".format(id=self.id,
                                                   rpl_name=self.replicon_name,
                                                   pos=self.position,
                                                   seq_l=self.seq_length,
                                                   gene_name=self.gene.name,
                                                   ref_sys=self.reference_system,
                                                   predict_sys=self.predicted_system,
                                                   sys_name=system_name,
                                                   sys_status=system_status,
                                                   gene_status=self.gene_status,
                                                   i_eval=self.i_eval,
                                                   score=self.score,
                                                   prof_cov=self.profile_coverage,
                                                   seq_cov=self.sequence_coverage,
                                                   begin_match=self.begin_match,
                                                   end_match=self.end_match)


    def output_system_header(self):
        """
        :return: the header for the output file
        :rtype: string
        """
        return "#Hit_Id\tReplicon_name\tPosition\tSequence_length\tGene\tReference_system\tPredicted_system\
\tSystem_Id\tSystem_status\tGene_status\ti-evalue\tScore\tProfile_coverage\tSequence_coverage\tBegin_match\tEnd_match\n"



class systemDetectionReport(object):

    __metaclass__ = abc.ABCMeta

    def __init__(self, systems_occurrences_list, cfg):
        self._systems_occurrences_list = systems_occurrences_list
        self.cfg = cfg
        if 'MACSY_DEBUG' in os.environ and os.environ['MACSY_DEBUG']:
            self._indent = 2 #human readable json for debugging purpose
        else:
            self._indent = None #improve performance of txssview
        self.json_file_name = 'results.macsyfinder.json'


    @abc.abstractmethod
    def report_output(self, reportfilename, print_header = False):
        """
        Writes a report of sequences forming the detected systems, with information in their status in the system, 
        their localization on replicons, and statistics on the Hits.

        :param reportfilename: the output file name 
        :type reportfilename: string
        :param print_header: True if the header has to be written. False otherwise
        :type print_header: boolean

        """
        pass

    @abc.abstractmethod
    def summary_output(self, reportfilename, rep_info, print_header = False):
        """
        Writes a report with the summary of systems detected in replicons. For each system, a summary is done including: 

            - the number of mandatory/accessory genes in the reference system (as defined in XML files)
            - the number of mandatory/accessory genes detected
            - the number and list of missing genes
            - the number of loci encoding the system

        :param rep_info: an entry extracted from the :class:`macsypy.database.RepliconDB`
        :type rep_info: a namedTuple "RepliconInfo" :class:`macsypy.database.RepliconInfo`
        :param print_header: True if the header has to be written. False otherwise
        :type print_header: boolean

        """
        pass

    @abc.abstractmethod
    def json_output(self, path, rep_db):
        """
        Generates the report in json format

        :param path: the path to a file where to write the report in json format
        :type path: string
        :param rep_db: the replicon database
        :type rep_db: a class:`macsypy.database.RepliconDB` object
        """
        pass


class systemDetectionReportOrdered(systemDetectionReport):
    """
    Stores the detected systems to report for each replicon: 
        - by system name, 
        - by state of the systems (single vs multi loci)

    """


    def __init__(self, replicon_name, systems_occurrences_list, cfg):
        """
        :param replicon_name: the name of the replicon
        :type replicon_name: string
        :param systems_occurrences_list: the list of system's occurrences to consider
        :type systems_occurrences_list: list of :class:`macsypy.search_systems.SystemOccurence`
        """
        super(systemDetectionReportOrdered, self).__init__(systems_occurrences_list, cfg)
        self.replicon_name = replicon_name


    def counter_output(self):
        """
        Builds a counter of systems per replicon, with different "states" separated (single-locus vs multi-loci systems)

        :return: the counter of systems
        :rtype: Counter
        """
        system_textlist = []
        for so in self._systems_occurrences_list:
            system_textlist.append(so.system_name + "_" + so.state)

        return Counter(system_textlist)


    def tabulated_output_header(self, system_occurrence_states, system_names):
        """
        Returns a string containing the header of the tabulated output

        :param system_occurrence_states: the different forms of detected systems to consider
        :type system_occurrence_states: list of string
        :rtype: string
        """
        # Can be done intra-class 
        header = "#Replicon"
        for syst_name in system_names:
            for state in system_occurrence_states:
                header += "\t" + syst_name + "_" + state
        header += "\n"
        return header

    def tabulated_output(self, system_occurrence_states, system_names, reportfilename, print_header = False):
        """
        Write a tabulated output with number of detected systems for each replicon.

        :param system_occurrence_states: the different forms of detected systems to consider
        :type system_occurrence_states: list of string
        :param reportfilename: the output file name 
        :type reportfilename: string
        :param print_header: True if the header has to be written. False otherwise
        :type print_header: boolean
        :rtype: string

        """
        system_counter = self.counter_output()
        _log_out.info(system_counter)
        report_str = self.replicon_name
        for s in system_names:
            for o in system_occurrence_states:
                index = s + "_" + str(o)
                if index in system_counter:
                    report_str += "\t"
                    report_str += str(system_counter[index])
                else:
                    report_str += "\t0"
        report_str += "\n"

        with open(reportfilename, 'a') as _file:
            if print_header:
                _file.write(self.tabulated_output_header(system_occurrence_states, system_names))
            _file.write(report_str)


    def report_output(self, reportfilename, print_header=False):
        """
        Writes a report of sequences forming the detected systems, with information in their status in the system, 
        their localization on replicons, and statistics on the Hits.

        :param reportfilename: the output file name 
        :type reportfilename: string
        :param print_header: True if the header has to be written. False otherwise
        :type print_header: boolean

        """
        report_str = ""
        for so in self._systems_occurrences_list:
            so_unique_name = so.get_system_unique_name(self.replicon_name)
            for hit in so.valid_hits:
                if print_header:
                    report_str += hit.output_system_header()
                    print_header = False
                report_str += hit.output_system(so_unique_name, so.state)

        with open(reportfilename, 'a') as _file:
            _file.write(report_str)


    def summary_output(self, reportfilename, rep_info, print_header=False):
        """
        Writes a report with the summary of systems detected in replicons. For each system, a summary is done including:

            - the number of mandatory/accessory genes in the reference system (as defined in XML files)
            - the number of mandatory/accessory genes detected
            - the number and list of missing genes
            - the number of loci encoding the system

        :param rep_info: an entry extracted from the :class:`macsypy.database.RepliconDB`
        :type rep_info: a namedTuple "RepliconInfo" :class:`macsypy.database.RepliconInfo`
        :param print_header: True if the header has to be written. False otherwise
        :type print_header: boolean

        """
        report_str = ""
        for so in self._systems_occurrences_list:
            if print_header:
                report_str += "{0}\n".format(so.get_summary_header())
                print_header = False

            report_str += "{0}\n".format(so.get_summary(self.replicon_name, rep_info))

        with open(reportfilename, 'a') as _file:
            _file.write(report_str)


    def json_output(self, json_path, json_data):
        """
        """
        with open(json_path, 'w') as _file:
            json.dump(json_data, _file, indent=self._indent)


    def _match2json(self, valid_hit, so):
        """
        :param valid_hit: the valid hit to transform in to json.
        :type valid_hit: class:`macsypy.search_system.ValidHit` object.
        :param so: the system occurence where the valid hit come from.
        :type so: class:`macsypy.search_system.SystemOccurence.`
        """
        gene = {}
        gene['id'] = valid_hit.id
        gene['position'] = valid_hit.position
        gene['sequence_length'] = valid_hit.seq_length
        gene['system'] = valid_hit.reference_system
        gene['match'] = valid_hit.gene.name
        gene['gene_status'] = valid_hit.gene_status
        gene['i_eval'] = valid_hit.i_eval
        gene['score'] = valid_hit.score
        gene['profile_coverage'] = valid_hit.profile_coverage
        gene['sequence_coverage'] = valid_hit.sequence_coverage
        gene['begin_match'] = valid_hit.begin_match
        gene['end_match'] = valid_hit.end_match
        gene_ref = so.get_gene_ref(valid_hit.gene)
        if gene_ref:
            gene['function'] = gene_ref.name
        return gene

    def _gene2json(self, gene_name, sequence_length, position):
        gene = {'id': gene_name,
                'sequence_length' : sequence_length,
                'position': position
                }
        return gene


    def system_2_json(self, rep_db):
        """
        Generates the report in json format

        :param path: the path to a file where to write the report in json format
        :type path: string
        :param rep_db: the replicon database
        :type rep_db: a class:`macsypy.database.RepliconDB` object
        """
        systems = []
        for so in self._systems_occurrences_list:
            system = {}
            system_name = so.system_name
            fields = so.unique_name.split('_')
            repliconName = fields[0]
            occurrence_number = int(fields[len(fields)-1])

            # remind that if some fields name change
            # even the case macsyview must be adapted !
            system['occurrence_number'] = occurrence_number
            system['name'] = system_name
            system['id'] = so.unique_name
            system['replicon'] = {}
            system['replicon']['name'] = so.valid_hits[0].replicon_name # Ok, Otherwise the object has a field self.replicon_name
            rep_info = rep_db[system['replicon']['name']]
            system['replicon']['length'] = rep_info.max - rep_info.min + 1
            system['replicon']['topology'] = rep_info.topology
            system['genes'] = []
            if so.valid_hits:
                positions = [s.position for s in so.valid_hits]
                valid_hits = {vh.id: vh for vh in so.valid_hits}
                pos_min = positions[0] - 5
                if pos_min < rep_info.min:
                    if rep_info.topology == 'circular':
                        pos_min = rep_info.max + positions[0] - 5
                    else:
                        pos_min = rep_info.min
                pos_max = positions[-1] + 5
                if pos_max > rep_info.max:
                    if rep_info.topology == 'circular':
                        pos_max = rep_info.max - positions[-1] + 5
                    else:
                        pos_max = rep_info.max
                if pos_min < pos_max:
                    pos_in_bk_2_display = range(pos_min, pos_max + 1)
                else:
                    before_orig = range(pos_min, rep_info.max + 1)
                    after_orig = range(rep_info.min, pos_max + 1)
                    pos_in_bk_2_display = before_orig + after_orig
                pos_in_rep_2_display = [pos - rep_info.min for pos in pos_in_bk_2_display]
                for curr_position in pos_in_rep_2_display:
                    gene_name, gene_length = rep_info.genes[curr_position]
                    if self.cfg.db_type == 'gembase':
                        # SO - PB WAS HERE, NAMES WERE WRONG after the 1st replicon. Thus the gene_id is NEVER in the valid_hits.
                        gene_id = "{0}_{1}".format(system['replicon']['name'], gene_name)
                    else:
                        gene_id = gene_name
                    if gene_id in valid_hits:
                        gene = self._match2json(valid_hits[gene_id], so)
                    else:
                        gene = self._gene2json(gene_id, int(gene_length), curr_position + rep_info.min)
                    system['genes'].append(gene)

            system['summary'] = {}
            system['summary']['mandatory'] = so.mandatory_genes
            system['summary']['accessory'] = so.accessory_genes
            system['summary']['forbidden'] = so.forbidden_genes
            system['summary']['state'] = so._state
            systems.append(system)
        return systems


class systemDetectionReportUnordered(systemDetectionReport):
    """
    Stores a report for putative detected systems gathering all hits from a search in an unordered dataset: 
        - by system.

    Mandatory and accessory genes only are reported in the "json" and "report" output,
    but all hits matching a system component are reported in the "summary".

    """

    def __init__(self, systems_occurrences_list, cfg):
        """
        :param systems_occurrences_list: the list of system's occurrences to consider
        :type systems_occurrences_list: list of :class:`macsypy.search_systems.SystemOccurence`
        """
        super(systemDetectionReportUnordered, self).__init__(systems_occurrences_list, cfg)



    def report_output(self, reportfilename, print_header = False):
        """
        Writes a report of sequences forming the detected systems, with information in their status in the system, 
        their localization on replicons, and statistics on the Hits.

        :param reportfilename: the output file name 
        :type reportfilename: string
        :param print_header: True if the header has to be written. False otherwise
        :type print_header: boolean

        """
        report_str = ""
        for so in self._systems_occurrences_list:
            #so_unique_name = so.get_system_unique_name(self.replicon_name)
            so_unique_name = so.get_system_name_unordered()
            #so_unique_name = so.system_name+"_putative"
            for hit in so.valid_hits:
                if print_header:
                    report_str += hit.output_system_header()
                    print_header = False
                report_str += hit.output_system(so_unique_name, so.state)

        with open(reportfilename, 'a') as _file:
            _file.write(report_str)


    def summary_output(self, reportfilename, print_header = False):
        """
        Writes a report with the summary for putative systems in an unordered dataset. For each system, a summary is done including:

            - the number of mandatory/accessory genes in the reference system (as defined in XML files)
            - the number of mandatory/accessory genes detected

        :param reportfilename: the output file name 
        :type reportfilename: string
        :param print_header: True if the header has to be written. False otherwise
        :type print_header: boolean

        """

        report_str = ""
        for so in self._systems_occurrences_list:
            if print_header:
                report_str += "{0}\n".format(so.get_summary_header())
                print_header = False

            #report_str+="{0}\n".format(so.get_summary(self.replicon_name, rep_info))
            # Get a fake "replicon_name" from the config object in future devt.
            report_str += "{0}\n".format(so.get_summary_unordered("Unordered"))

        with open(reportfilename, 'a') as _file:
            _file.write(report_str)



    def json_output(self, json_path):
        """
        Generates the report in json format

        :param path: the path to a file where to write the report in json format
        :type path: string
        """
        def cmp_so(so, vh_1, vh_2):
            gene_1 = so.get_gene_ref(vh_1.gene)
            if not gene_1:
                gene_1 = vh_1.gene
            gene_2 = so.get_gene_ref(vh_2.gene)
            if not gene_2:
                gene_2 = vh_2.gene
            if gene_1.is_mandatory(so.system) and gene_2.is_mandatory(so.system):
                return cmp(vh_1.gene.name, vh_2.gene.name)
            elif gene_1.is_mandatory(so.system) and gene_2.is_accessory(so.system):
                return -1
            elif gene_1.is_mandatory(so.system) and gene_2.is_forbidden(so.system):
                return -1

            elif gene_1.is_accessory(so.system) and gene_2.is_mandatory(so.system):
                return 1
            elif gene_1.is_accessory(so.system) and gene_2.is_accessory(so.system):
                return cmp(vh_1.gene.name, vh_2.gene.name)
            elif gene_1.is_accessory(so.system) and gene_2.is_forbidden(so.system):
                return -1

            elif gene_1.is_forbidden(so.system) and gene_2.is_mandatory(so.system):
                return 1
            elif gene_1.is_forbidden(so.system) and gene_2.is_accessory(so.system):
                return 1
            elif gene_1.is_forbidden(so.system) and gene_2.is_forbidden(so.system):
                return cmp(vh_1.gene.name, vh_2.gene.name)
            assert False, "problem during hit comparison"


        with open(json_path, 'w') as _file:
            systems = []
            for so in self._systems_occurrences_list:
                if not so.unique_name:
                    so.unique_name = so.get_system_name_unordered()
                system = {}
                system['name'] = so.system_name
                system['id'] = so.unique_name
                system['replicon'] = {}
                system['replicon']['name'] = so.valid_hits[0].replicon_name # Ok, Otherwise the object has a field self.replicon_name
                system['genes'] = []
                so.valid_hits.sort(cmp=lambda x, y: cmp_so(so, x, y))
                for valid_hit in so.valid_hits:
                    gene = {}
                    gene['id'] = valid_hit.id
                    gene['position'] = valid_hit.position
                    gene['sequence_length'] = valid_hit.seq_length
                    gene['system'] = valid_hit.reference_system
                    gene['match'] = valid_hit.gene.name
                    gene['gene_status'] = valid_hit.gene_status
                    gene['i_eval'] = valid_hit.i_eval
                    gene['score'] = valid_hit.score
                    gene['profile_coverage'] = valid_hit.profile_coverage
                    gene['sequence_coverage'] = valid_hit.sequence_coverage
                    gene['begin_match'] = valid_hit.begin_match
                    gene['end_match'] = valid_hit.end_match
                    gene_ref = so.get_gene_ref(valid_hit.gene)
                    if gene_ref:
                        gene['function'] = gene_ref.name
                    system['genes'].append(gene)
                system['summary'] = {}
                system['summary']['mandatory'] = so.mandatory_genes
                system['summary']['accessory'] = so.accessory_genes
                system['summary']['forbidden'] = so.forbidden_genes
                system['summary']['state'] = so.state
                systems.append(system)
            json.dump(systems, _file, indent=self._indent)


def get_compatible_systems(systems_list1, systems_list2):
    """
    Returns the intersection of the two input systems lists.

    :param systems_list1, systems_list2: two lists of systems 
    :type systems_list1, systems_list2: two lists of :class:`macsypy.system.System`
    :return: a list of systems, or an empty list if no common system
    :rtype: a list of :class:`macsypy.system.System`

    """
    inter = []
    for el in systems_list1:
        if el in systems_list2:
            if not el in inter:
                inter.append(el)
    return inter


def disambiguate_cluster(cluster):
    """
    This disambiguation step is used on clusters with hits for multiple systems
    (when cluster.state is set to "ambiguous"). It returns a "cleansed" list of clusters,
    ready to use for system occurence detection (and that are "clear" cases). It:

    - splits the cluster in two if it seems that two systems are nearby
    - removes single hits that are not forbidden for the "main" system and
      that are at one end of the current cluster in this case,
      check that they are not "loners", cause "loners" can be stored.

    :param cluster: the cluster to "disambiguate"
    :type cluster: :class:`macsypy.search_systems.Cluster`

    """
    res_clusters = []
    # This object counts how many different genes were found for each "compatible" system
    counter_genes_compat_systems = {}
    _log_out.info("Disambiguation step:")

    cur_cluster = Cluster(cluster.systems_to_detect) # New
    cur_cluster.add(cluster.hits[0])
    # Now more complex, deals with compatible systems also for disambiguation.
    cur_compatible = cluster.hits[0].gene.get_compatible_systems(cluster.systems_to_detect)

    #print cluster.hits[0]
    #print [syst.name for syst in cur_compatible]
    for h in cluster.hits[1:]:
        #compatible_systems = h.gene.get_compatible_systems(cluster.systems_to_detect) # tmp before yep
        compatible_systems = h.gene.get_compatible_systems(cluster.systems_to_detect, False) # tmp before nope
        compat_list = get_compatible_systems(cur_compatible, compatible_systems) # intersection for the two genes to agglomerate
        #print h
        #print "Hit's:"
        #print [syst.name for syst in compatible_systems]
        #print "Inter:"
        #print [syst.name for syst in compat_list]
        if compat_list:
            # The two consecutive genes have at least one common compatible system
            cur_cluster.add(h)
            cur_compatible = compat_list
        else:
            # Deal with "accessory foreign genes",
            # and system attribution when the current gene can be in both aside systems!
            # Former cluster (now to save) is considered.
            # Check cluster status before storing it or not:
            cur_cluster.save() # Check if it updates compatible systems?? right?
            if cur_cluster.state == "clear":
                # Update counts of compatible systems with the current cluster to store
                #print "\nclear to store: "
                #print cur_cluster
                res_clusters.append(cur_cluster)
                for syst in cur_compatible: # Good list of compatible??
                    if not counter_genes_compat_systems.has_key(syst.fqn):
                        counter_genes_compat_systems[syst.fqn] = len(cur_cluster.hits)
                    else:
                        counter_genes_compat_systems[syst.fqn] += len(cur_cluster.hits)
                    #print counter_genes_compat_systems
            else:
                # Update counts of compatible systems for all the hits
                #print "\nnope to store: "
                #print cur_cluster
                for h_clust in cur_cluster.hits:
                    #h_compat = h_clust.gene.get_compatible_systems(cluster.systems_to_detect) # tmp before yep
                    h_compat = h_clust.gene.get_compatible_systems(cluster.systems_to_detect, False) # tmp before nope
                    for syst in h_compat:
                        if not counter_genes_compat_systems.has_key(syst.fqn):
                            counter_genes_compat_systems[syst.fqn] = 1
                        else:
                            counter_genes_compat_systems[syst.fqn] += 1
            cur_compatible = compatible_systems
            #print [syst.name for syst in cur_compatible]            
            cur_cluster = Cluster(cluster.systems_to_detect) # NEW
            cur_cluster.add(h)

    cur_cluster.save()         
   
    # Check cluster status before storing it or not:
    if cur_cluster.state == "clear":
        #print "\nclear to store: "
        #print cur_cluster
        res_clusters.append(cur_cluster) 
        for syst in cur_compatible: # Good list of compatible??
            #print syst.name
            if not counter_genes_compat_systems.has_key(syst.fqn):
                counter_genes_compat_systems[syst.fqn] = len(cur_cluster.hits)
            else:
                counter_genes_compat_systems[syst.fqn] += len(cur_cluster.hits)
    else:
        #print "\nnope to store: "
        #print cur_cluster
        for h_clust in cur_cluster.hits:
            #h_compat = h_clust.gene.get_compatible_systems(cluster.systems_to_detect) # tmp before yep
            h_compat = h_clust.gene.get_compatible_systems(cluster.systems_to_detect, False) # tmp before nope
            for syst in h_compat:
                #print syst.name
                if not counter_genes_compat_systems.has_key(syst.fqn):
                    counter_genes_compat_systems[syst.fqn] = 1
                else:
                    counter_genes_compat_systems[syst.fqn] += 1
    print "\n---Counter compatible systems ! ---\n{0}".format(counter_genes_compat_systems)

    # Now final check: return only sub-clusters that consist in hits from systems represented at a single locus in the cluster to disambiguate.
    real_res = []
    for r in res_clusters:
        print "\nres_cluster : "
        print r
        nb_genes = len(r.hits)
        print nb_genes
        store = True
        print "r.compatible_systems", r.compatible_systems
        for c in r.compatible_systems:
            if c in counter_genes_compat_systems:
                if counter_genes_compat_systems[c] != nb_genes:
                    store = False
                if counter_genes_compat_systems[c] == nb_genes:
                    store = True
                    break
            else:
                store = False                    
        if store:
            #print "=> store !"
            real_res.append(r)

    for r in real_res:
        _log_out.info("Store: ")
        _log_out.info(r)

    #return res_clusters
    return real_res


def analyze_clusters_replicon(clusters, systems, multi_systems_genes):
    """
    Analyzes sets of contiguous hits (clusters) stored in a ClustersHandler for system detection:

    - split clusters if needed
    - delete them if they are not relevant
    - add eventual genes from other systems "multi_system" genes
    - check the QUORUM for each system to detect, *i.e.* mandatory + accessory - forbidden

    Only for \"ordered\" datasets representing a whole replicon.
<<<<<<< HEAD
    Reports systems occurrences, i.e., identified systems from the clusters given as an input.
=======
    Reports systems occurrences.
>>>>>>> 8533b3b1

    :param clusters: the set of clusters to analyze
    :type clusters: :class:`macsypy.search_systems.ClustersHandler` 
    :param systems: the set of systems to detect
    :type systems: a list of :class:`macsypy.system.System`
    :param multi_systems_genes: a dictionary with genes that could belong to multiple systems (keys are system names)
    :return: a set of systems occurrence filled with hits found in clusters
    :rtype: a list of :class:`macsypy.search_systems.SystemOccurence` 

    """
    # Global Hits collectors, for uncomplete cluster Hits
    systems_occurences_scattered = {}
    systems_occurences_list = []

    # Stores System objects in a dictionary which keys are the fully qualified name of the system
    syst_dict = {}
    for system in systems:
<<<<<<< HEAD
        ### Should'nt this be done only for multi-loci systems? CHECK!
        syst_dict[system.name] = system
        systems_occurences_scattered[system.name] = SystemOccurence(system)
=======
        syst_dict[system.fqn] = system
        systems_occurences_scattered[system.fqn] = SystemOccurence(system)
>>>>>>> 8533b3b1

    for clust in clusters.clusters:
        _log_out.info("\n{0}".format(clust))
        #if clust.state == "clear":
        # Get the intersection of compatible systems and systems to detect
        systems_to_consider = get_compatible_systems([system_bank[s] for s in clust.compatible_systems], clust.systems_to_detect)
        # For code refactoring: maybe the two conditions below are redundant?
        if clust.state == "clear" and len(systems_to_consider) > 0:
            # New! different compatible systems are tested: then update cluster._putative_system w the good one?
            #print clust.compatible_systems
            # Arbitrarily, if none of the set of compatible_systems pass the decision rule step, then the 1st system will store a scattered version of this...
            # For code refactoring: the "first" variable is useless, store_scattered could be used instead.
            first = True
            #store_scattered=True
            store_scattered = False
            store_clust = None
<<<<<<< HEAD

            # Candidate systems are explored from a list ordered by priority
            # ? IMPORTANT TO check they are really ordered as needed!
            for putative_system in [s.name for s in systems_to_consider]:
                _log_out.info("Considering {}: ".format(putative_system))
                # If the candidate system is in the list of systems searched
                # ? Isn't that always the case by construction of systems_to_consider??! For code refactoring: following 'if' statement useless?
                # YES! remove the following 'if'!
                if putative_system in syst_dict.keys():
                    # An occurrence of this system is created and filled with genes from the cluster, or from multi-system genes stored.
=======
            #store_so = None # unused_var
            #store_msg = "" # unused_var
            #exclude = False # unused_var
            #for putative_system in clust.compatible_systems:
            for putative_system in [s.fqn for s in systems_to_consider]:
                _log_out.info("Considering {}: ".format(putative_system))
                if putative_system in syst_dict:
>>>>>>> 8533b3b1
                    so = SystemOccurence(syst_dict[putative_system])
                    so.fill_with_cluster(clust)
                    # NEW!
                    if putative_system in multi_systems_genes:
                        so.fill_with_multi_systems_genes(multi_systems_genes[putative_system])
                    # The decision rule is applied
                    msg = so.decision_rule()
                    so_state = so.state
                    _log_out.info("-> {}".format(so_state))
                    if so_state != "exclude":
                        if so_state != "single_locus":
                            # Store it to pool genes found with genes from other clusters.
                            # Do not do it if the so has a forbidden gene !!!
                            # NEW !! Now do not do this at the 1st try ! only if not complete is stored in the loop !
                            # For code refactoring: condition could be changed by "if not store_scattered:"
                            if first:
                                store_clust = clust
                                store_scattered = True
                        else:
                            _log_out.info(msg)
                            systems_occurences_list.append(so)
                            store_scattered = False
                            break
            if store_scattered:
                _log_out.info("=> Putative {} locus stored for later treatment of scattered systems.".format(clust.compatible_systems[0]))

        elif clust.state == "ambiguous":
            # Implement a way to "clean" the clusters. For instance :
            # - split the cluster in two if it seems that two systems are nearby
            # - remove single hits that are not forbidden for the "main" system and that are at one end of the current cluster
            # in this case, check that they are not "loners", cause "loners" can be stored.
            disamb_clusters = disambiguate_cluster(clust)
            # Add those new clusters to the set of clusters to fill system_occurrences?
            for c in disamb_clusters:
                clusters.add(c)
            if disamb_clusters:
                _log_out.info("=> disambiguated cluster(s) stored for later treatment")
            else:
                _log_out.info("=> none kept")

        else:
            _log_out.info("------- next -------")
    _log_out.info("""
    
****************************************************
******* Report scattered/uncompleted systems *******
****************************************************
""")
    for system in systems:
        #print systems_occurences[system]

        # So new: Add support for the multi_loci parameter:
        if system.multi_loci:
            so = systems_occurences_scattered[system.fqn]
            msg = so.decision_rule()
            so_state = so.state
            #print "-- {0} --".format(so.system_name)
            #print so
            _log_out.info(msg)
            if so.is_complete():
                systems_occurences_list.append(so)
    _log_out.info("******************************************\n")

    # Stores results in this list? Or code a new object : systemDetectionReport ? 
    return systems_occurences_list


def build_clusters(hits, systems_to_detect, rep_info):
    """
    Gets sets of contiguous hits according to the minimal inter_gene_max_space between two genes. Only for \"ordered\" datasets.

    :param hits: a list of Hmmer hits to analyze 
    :type hits: a list of :class:`macsypy.report.Hit`
    :param systems_to_detect: the list of systems to detect 
    :type systems_to_detect: a list of :class:`macsypy.system.System`
    :param cfg: the configuration object built from default and user parameters.
    :type cfg: :class:`macsypy.config.Config`
    :param rep_info: an entry extracted from the :class:`macsypy.database.RepliconDB`
    :type rep_info: a namedTuple "RepliconInfo" :class:`macsypy.database.RepliconInfo`
    :return: a set of clusters and a dictionary with \"multi_system\" genes stored in a system-wise way for further utilization.
    :rtype: :class:`macsypy.search_systems.ClustersHandler`
    """

    _log.debug("Starting cluster detection with build_clusters... ")

    # Deals with different dataset types using Pipeline ??
    clusters = ClustersHandler()
    prev = hits[0]
    cur_cluster = Cluster(systems_to_detect)
    positions = []
    loner_state = False

    # New: storage of multi_system genes:
    multi_system_genes_system_wise = {}

    # Before the case where there is a single hit was not treated...

    for cur in hits[1:]:
        _log.debug("Hit {0}".format(cur))
        prev_max_dist = prev.gene.inter_gene_max_space
        cur_max_dist = cur.gene.inter_gene_max_space
        inter_gene = cur.get_position() - prev.get_position() - 1

        # First condition removes duplicates (hits for the same sequence)
        # the two others takes into account either system1 parameter or system2 parameter

        if inter_gene <= prev_max_dist or inter_gene <= cur_max_dist:
            #print "zero"
            if positions.count(prev.position) == 0:
                #print "un - ADD prev in cur_cluster"
                cur_cluster.add(prev)
                positions.append(prev.position)
                # New : Storage of multi_system genes:
                if prev.gene.multi_system:
                    if prev.system.fqn not in multi_system_genes_system_wise:
                        multi_system_genes_system_wise[prev.system.fqn] = []
                    multi_system_genes_system_wise[prev.system.fqn].append(prev)
            if positions.count(cur.position) == 0:
                # print "deux - ADD cur in cur_cluster"
                cur_cluster.add(cur)
                positions.append(cur.position)
                # New : Storage of multi_system genes:
                if cur.gene.multi_system:
                    if cur.system.fqn not in multi_system_genes_system_wise:
                        multi_system_genes_system_wise[cur.system.fqn] = []
                    multi_system_genes_system_wise[cur.system.fqn].append(cur)

            if prev.gene.loner:
                # print "trois - loner_state"
                # print "--- PREVLONER {0} {1}".format(prev.id, prev.gene.name)
                loner_state = True
        else:
            # Storage of the previous cluster
            if len(cur_cluster) > 1:
<<<<<<< HEAD
                #print cur_cluster
                #print "quatre - ADD cur_cluster"
                # This calls the save() function of the Cluster()
=======
                # print "quatre - ADD cur_cluster"
>>>>>>> 8533b3b1
                clusters.add(cur_cluster) # Add an in-depth copy of the object? 

                cur_cluster = Cluster(systems_to_detect)
                loner_state = False

<<<<<<< HEAD
            elif len(cur_cluster) == 1 and loner_state == True: # WTF?
                # For code refactoring, merge with above "if": same instructions are applied.
                #print cur_cluster
                #print "cinq - ADD cur_cluster"
                #print "PREVLONER {0} {1}".format(prev.id, prev.gene.name)
=======
            elif len(cur_cluster) == 1 and loner_state is True:  # WTF?
                # print cur_cluster
                # print "cinq - ADD cur_cluster"
                # print "PREVLONER {0} {1}".format(prev.id, prev.gene.name)
>>>>>>> 8533b3b1
                clusters.add(cur_cluster) # Add an in-depth copy of the object? 

                cur_cluster = Cluster(systems_to_detect)
                loner_state = False

            if prev.gene.loner:
                # The "prev" loner gene is stored
                #print "six - check"
                #print "PREVLONER ?? {0} {1}".format(prev.id, prev.gene.name)

                if positions.count(prev.position) == 0:
                    #print "six - ADD prev in cur_cluster, ADD cur_cluster"
                    cur_cluster.add(prev)
                    # This calls the save() function of the Cluster()
                    clusters.add(cur_cluster)

                    # New : Storage of multi_system genes:
                    if prev.gene.multi_system:
                        if prev.system.fqn not in multi_system_genes_system_wise:
                            multi_system_genes_system_wise[prev.system.fqn] = []
                        multi_system_genes_system_wise[prev.system.fqn].append(prev)
                    positions.append(prev.position)
                    loner_state = False

            cur_cluster = Cluster(systems_to_detect)

        prev = cur
        #print "Now prev is {0}".format(prev.gene.name)

    if len(cur_cluster) > 1 or (len(cur_cluster) == 1 and prev.gene.loner):
        #print "Recap clusters"
        # This calls the save() function of the Cluster()
        clusters.add(cur_cluster)

    # Deal both with the case of single loner hits, and of last hits that are loners... YES!
    #print len(cur_cluster)
    if len(cur_cluster) == 0 and prev.gene.loner:
        #print "FIFO or LIFO?"
        cur_cluster.add(prev)
        # This calls the save() function of the Cluster()
        clusters.add(cur_cluster)
        # New : Storage of multi_system genes:
        if prev.gene.multi_system:
            if prev.system.fqn not in multi_system_genes_system_wise:
                multi_system_genes_system_wise[prev.system.fqn] = []
                multi_system_genes_system_wise[prev.system.fqn].append(prev)

    if rep_info.topology == "circular":
        # Need to take into account the possibility of a single gene at both extremity, 
        # that should be considered as part of a cluster (and was not with previous steps)! 
        first = hits[0]
        last = hits[-1]
        hitstoconsider = []
        #_log_out.info("\n*** Check if single hits at ends are to consider for circularization ***\n")
        if positions.count(first.position) == 0:
            hitstoconsider.append(first)
        if positions.count(last.position) == 0:
            hitstoconsider.append(last)

        clusters.circularize(rep_info, hitstoconsider, systems_to_detect)
    return (clusters, multi_system_genes_system_wise)


def get_best_hits(hits, tosort=False, criterion="score"):
    """
    Returns from a putatively redundant list of hits, a list of best matching hits.
    Analyzes quorum and co-localization if required for system detection. 
    By default, hits are already sorted by position, and the hit with the best score is kept, then the best i-evalue. Possible criteria are:

    - maximal score (criterion=\"score\")
    - minimal i-evalue (criterion=\"i_eval\")
    - maximal percentage of the profile covered by the alignment with the query sequence (criterion=\"profile_coverage\")

    :param tosort: tells if the hits have to be sorted
    :type tosort: boolean
    :param criterion: the criterion to base the sorting on 
    :type criterion: string
    :return: the list of best matching hits
    :rtype: list of :class:`macsypy.report.Hit`
    :raise: a :class:`macsypy.macsypy_error.MacsypyError`
    """
    if tosort:
        hits = sorted(hits, key=operator.attrgetter('position'))
    best_hits = []

    prev_hit = hits[0]
    prev_pos = prev_hit.get_position()
    for h in hits[1:]:
        pos = h.get_position()
        if pos != prev_pos:
            best_hits.append(prev_hit)
            #print "******* no comp ****"
            #print prev_hit
            #print "******* ****** ****"
            prev_hit = h
            prev_pos = pos
        else:
            #print "******* COMP ****"
            #print h 
            #print prev_hit
            if criterion == "score":
                if prev_hit.score < h.score:
                    prev_hit = h
                # To be tested before adding it !
                #if prev_hit.score == h.score:
                #    print prev_hit
                #    print h
                #    prev_hit = get_best_hits([prev_hit,h], False, i_eval)[0]
            elif criterion == "i_eval":
                if getattr(prev_hit, 'i_eval') > getattr(h, 'i_eval'):
                    prev_hit = h
            elif criterion == "profile_coverage":
                if getattr(prev_hit, 'profile_coverage') < getattr(h, 'profile_coverage'):
                    prev_hit = h
            else:
                raise MacsypyError('The criterion for Hits comparison {} does not exist or is not available. \nIt must be either "score", "i_eval" or "profile_coverage".'.format(criterion))

            #print "BEST"
            #print prev_hit
            #print "******* ****** ****"

    best_hits.append(prev_hit)
    return best_hits


def search_systems(hits, systems, cfg):
    """
    Runs search of systems from a set of hits. Criteria for system assessment will depend on the kind of input dataset provided: 

      - analyze **quorum and co-localization** for "ordered_replicon" and "gembase" datasets.
      - analyze **quorum only** (and in a limited way) for "unordered_replicon" and "unordered" datasets.

    :param hits: the list of hits for input systems components
    :type hits: list of :class:`macsypy.report.Hit`
    :param systems: the list of systems asked for detection
    :type systems: list of :class:`macsypy.system.System`
    :param cfg: the configuration object
    :type cfg: :class:`macsypy.config.Config`
    """

    tabfilename = os.path.join(cfg.working_dir, 'macsyfinder.tab')
    reportfilename = os.path.join(cfg.working_dir, 'macsyfinder.report')
    summaryfilename = os.path.join(cfg.working_dir, 'macsyfinder.summary')


    # For the headers of the output files: no report so far ! print them in the loop at the 1st round ! 
    # Update to fit only to the states looked for:
    #system_occurences_states = ['single_locus', 'multi_loci']
    system_occurences_states = ['single_locus']
    system_names = []
    multi_loci = False
    for s in systems:
        syst_name = s.name
        system_names.append(syst_name)
        if s.multi_loci:
            multi_loci = True

    if multi_loci:
        system_occurences_states.append('multi_loci')

    # Specify to build_clusters the rep_info (min, max positions,[gene_name,...), and replicon_type... 
    # Test with psae_circular_test.prt: pos_min = 1 , pos_max = 5569
    #RepInfo= namedtuple('RepInfo', ['topology', 'min', 'max'])
    #rep_info=RepInfo("circular", 1, 5569)

    header_print = True
    if cfg.db_type == 'gembase':
        # Construction of the replicon database storing info on replicons: 
        rep_db = RepliconDB(cfg)
        replicons_w_hits = []
        json_all_systems = []
        # Use of the groupby() function from itertools : allows to group Hits by replicon_name, 
        # and then apply the same build_clusters functions to replicons from "gembase" and "ordered_replicon" types of databases.
        for k, g in itertools.groupby(hits, operator.attrgetter('replicon_name')):
            sub_hits = list(g)
            rep_info = rep_db[k]
            # The following applies to any "replicon"
            (clusters, multi_syst_genes) = build_clusters(sub_hits, systems, rep_info)

            _log_out.info("\n************************************\n Analyzing clusters for {0} \n************************************".format(k))
            # Make analyze_clusters_replicon return an object systemOccurenceReport?
            # Note: at this stage, ther is no control of which systems are looked for... But systemsOccurrence do not have to be created for systems not searched. 
            # 
            systems_occurences_list = analyze_clusters_replicon(clusters, systems, multi_syst_genes)  
            _log_out.info("******************************************")
            _log_out.info("Building reports for {0}: \n".format(k))
            report = systemDetectionReportOrdered(k, systems_occurences_list, cfg)

            # TO DO: Add replicons with no hits in tabulated_output!!! But where?! No trace of these replicons as replicons are taken from hits. 
            report.tabulated_output(system_occurences_states, system_names, tabfilename, header_print)
            report.report_output(reportfilename, header_print)
            report.summary_output(summaryfilename, rep_info, header_print)

            json_all_systems += report.system_2_json(rep_db)
            _log_out.info("******************************************")
            header_print = False
            # To add replicons with no systems in the 
            replicons_w_hits.append(k)

        json_path = os.path.join(cfg.working_dir, report.json_file_name)
        report.json_output(json_path, json_all_systems)

        _log_out.info("\n--- Replicons with no hits: ---")
        with open(tabfilename, 'a') as _f:
            for replicon in rep_db.replicon_names():
                if not replicon in replicons_w_hits:
                    _log_out.info(replicon)
                    text = replicon + "\t0" * len(system_names) * len(system_occurences_states) + "\n"
                    #print text.strip()
                    _f.write(text)

    elif cfg.db_type == 'ordered_replicon':
        # Basically the same as for 'gembase' (except the loop on replicons)
        rep_db = RepliconDB(cfg)
        rep_info = rep_db[RepliconDB.ordered_replicon_name]

        #(clusters, multi_syst_genes) = build_clusters(hits, rep_info)
        (clusters, multi_syst_genes) = build_clusters(hits, systems, rep_info)
        #for syst in multi_syst_genes:
        #    for g in multi_syst_genes[syst]:
        #        print g
        _log_out.info("\n************************************\n Analyzing clusters \n************************************\n")
        #systems_occurences_list = analyze_clusters_replicon(clusters, systems)
        systems_occurences_list = analyze_clusters_replicon(clusters, systems, multi_syst_genes)
        _log_out.info("******************************************")
        #print "Reporting detected systems : \n"
        _log_out.info("Building reports of detected systems\n ")
        report = systemDetectionReportOrdered(RepliconDB.ordered_replicon_name, systems_occurences_list, cfg)
        report.tabulated_output(system_occurences_states, system_names, tabfilename, header_print)
        report.report_output(reportfilename, header_print)
        report.summary_output(summaryfilename, rep_info, header_print)

        json_all_systems = report.system_2_json(rep_db)
        json_path = os.path.join(cfg.working_dir, report.json_file_name)
        report.json_output(json_path, json_all_systems)
        _log_out.info("******************************************")

    elif cfg.db_type == 'unordered_replicon' or cfg.db_type == 'unordered':
        # implement a new function "analyze_cluster" => Fills a systemOccurence per system
        systems_occurences_list = []
        # Hits with best score are first selected. 
        hits = get_best_hits(hits, True)
        # Then system-wise treatment:
        hits = sorted(hits, key=operator.attrgetter('system'))
        for k, g in itertools.groupby(hits, operator.attrgetter('system')):
            # SO new : if we want to include forbidden genes, 
            # we have to get the corresponding list of hits at this point, 
            # even if this is not their original system... 
            # Need to compute the list of forbidden genes from hits for each system... 
            if k in systems:
                # SO new: get the list of forbidden genes... Then have from hits 
                # Should better rewrite this part of the code to have a single process of the hits...
                #forbidden_genes = k.forbidden_genes # unused_var
                forbidden_hits = []
                for h in hits:
                    if h.gene.is_forbidden(k):
                        forbidden_hits.append(h)
                sub_hits = list(g) + forbidden_hits

                so = SystemOccurence(k)
                #resy=so.fill_with_hits(sub_hits) # does not return anything
                #so.fill_with_hits(sub_hits)
                so.fill_with_hits(sub_hits, True) # SO new parameter to say wether forbidden genes should be included or not. 
                _log_out.info("******************************************")
                _log_out.info(k.name)
                _log_out.info("******************************************")
                _log_out.info(so)
                systems_occurences_list.append(so)
        _log_out.info("******************************************")
        _log_out.info("Building reports of detected systems ")
        #report = systemDetectionReportUnordered(systems_occurences_list, systems)
        report = systemDetectionReportUnordered(systems_occurences_list, cfg)
        report.report_output(reportfilename, header_print)
        report.summary_output(summaryfilename, header_print)
        json_path = os.path.join(cfg.working_dir, report.json_file_name)
        report.json_output(json_path)
        _log_out.info("******************************************")

    else:
        raise ValueError("Invalid database type. ")
<|MERGE_RESOLUTION|>--- conflicted
+++ resolved
@@ -302,16 +302,8 @@
             # Version with hits "reference" systems
             # Two below "for" now useless?
             for h in self.hits:
-<<<<<<< HEAD
-                syst = h.system.name
-                if not systems.has_key(syst):
-                    systems[syst] = 1
-                else:
-                    systems[syst] += 1
-=======
                 syst_fqn = h.system.fqn
                 systems[syst_fqn] = systems.get(syst_fqn, 0) + 1
->>>>>>> 8533b3b1
                 if genes.count(h.gene.name) == 0:
                     genes.append(h.gene.name)
 
@@ -332,16 +324,8 @@
                 # Now exclude forbidden genes from those that define the list of compatible systems
                 syst_list = h.gene.get_compatible_systems(self.systems_to_detect, False) # Need the list of systems (obj!) to be detected... in the cfg? # tmp before nope
                 for syst in syst_list:
-<<<<<<< HEAD
-                    syst_name = syst.name
-                    if not systems_compat.has_key(syst_name):
-                        systems_compat[syst_name] = 1
-                    else:
-                        systems_compat[syst_name] += 1
-=======
                     syst_fqn = syst.fqn
                     systems_compat[syst_fqn] = systems_compat.get(syst_fqn, 0) + 1
->>>>>>> 8533b3b1
                     if genes.count(h.gene.name) == 0:
                         genes.append(h.gene.name)
 
@@ -1763,11 +1747,7 @@
     - check the QUORUM for each system to detect, *i.e.* mandatory + accessory - forbidden
 
     Only for \"ordered\" datasets representing a whole replicon.
-<<<<<<< HEAD
     Reports systems occurrences, i.e., identified systems from the clusters given as an input.
-=======
-    Reports systems occurrences.
->>>>>>> 8533b3b1
 
     :param clusters: the set of clusters to analyze
     :type clusters: :class:`macsypy.search_systems.ClustersHandler` 
@@ -1785,14 +1765,9 @@
     # Stores System objects in a dictionary which keys are the fully qualified name of the system
     syst_dict = {}
     for system in systems:
-<<<<<<< HEAD
         ### Should'nt this be done only for multi-loci systems? CHECK!
-        syst_dict[system.name] = system
-        systems_occurences_scattered[system.name] = SystemOccurence(system)
-=======
         syst_dict[system.fqn] = system
         systems_occurences_scattered[system.fqn] = SystemOccurence(system)
->>>>>>> 8533b3b1
 
     for clust in clusters.clusters:
         _log_out.info("\n{0}".format(clust))
@@ -1809,26 +1784,16 @@
             #store_scattered=True
             store_scattered = False
             store_clust = None
-<<<<<<< HEAD
 
             # Candidate systems are explored from a list ordered by priority
             # ? IMPORTANT TO check they are really ordered as needed!
-            for putative_system in [s.name for s in systems_to_consider]:
+            for putative_system in [s.fqn for s in systems_to_consider]:
                 _log_out.info("Considering {}: ".format(putative_system))
                 # If the candidate system is in the list of systems searched
                 # ? Isn't that always the case by construction of systems_to_consider??! For code refactoring: following 'if' statement useless?
                 # YES! remove the following 'if'!
-                if putative_system in syst_dict.keys():
+                if putative_system in syst_dict:
                     # An occurrence of this system is created and filled with genes from the cluster, or from multi-system genes stored.
-=======
-            #store_so = None # unused_var
-            #store_msg = "" # unused_var
-            #exclude = False # unused_var
-            #for putative_system in clust.compatible_systems:
-            for putative_system in [s.fqn for s in systems_to_consider]:
-                _log_out.info("Considering {}: ".format(putative_system))
-                if putative_system in syst_dict:
->>>>>>> 8533b3b1
                     so = SystemOccurence(syst_dict[putative_system])
                     so.fill_with_cluster(clust)
                     # NEW!
@@ -1963,31 +1928,20 @@
         else:
             # Storage of the previous cluster
             if len(cur_cluster) > 1:
-<<<<<<< HEAD
                 #print cur_cluster
                 #print "quatre - ADD cur_cluster"
                 # This calls the save() function of the Cluster()
-=======
-                # print "quatre - ADD cur_cluster"
->>>>>>> 8533b3b1
-                clusters.add(cur_cluster) # Add an in-depth copy of the object? 
+                clusters.add(cur_cluster) # Add an in-depth copy of the object?
 
                 cur_cluster = Cluster(systems_to_detect)
                 loner_state = False
 
-<<<<<<< HEAD
-            elif len(cur_cluster) == 1 and loner_state == True: # WTF?
+            elif len(cur_cluster) == 1 and loner_state is True: # WTF?
                 # For code refactoring, merge with above "if": same instructions are applied.
                 #print cur_cluster
                 #print "cinq - ADD cur_cluster"
                 #print "PREVLONER {0} {1}".format(prev.id, prev.gene.name)
-=======
-            elif len(cur_cluster) == 1 and loner_state is True:  # WTF?
-                # print cur_cluster
-                # print "cinq - ADD cur_cluster"
-                # print "PREVLONER {0} {1}".format(prev.id, prev.gene.name)
->>>>>>> 8533b3b1
-                clusters.add(cur_cluster) # Add an in-depth copy of the object? 
+                clusters.add(cur_cluster) # Add an in-depth copy of the object?
 
                 cur_cluster = Cluster(systems_to_detect)
                 loner_state = False
