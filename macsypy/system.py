#########################################################################
# MacSyFinder - Detection of macromolecular systems in protein dataset  #
#               using systems modelling and similarity search.          #
# Authors: Sophie Abby, Bertrand Neron                                  #
# Copyright (c) 2014-2020  Institut Pasteur (Paris) and CNRS.           #
# See the COPYRIGHT file for details                                    #
#                                                                       #
# This file is part of MacSyFinder package.                             #
#                                                                       #
# MacSyFinder is free software: you can redistribute it and/or modify   #
# it under the terms of the GNU General Public License as published by  #
# the Free Software Foundation, either version 3 of the License, or     #
# (at your option) any later version.                                   #
#                                                                       #
# MacSyFinder is distributed in the hope that it will be useful,        #
# but WITHOUT ANY WARRANTY; without even the implied warranty of        #
# MERCHANTABILITY or FITNESS FOR A PARTICULAR PURPOSE. See the          #
# GNU General Public License for more details .                         #
#                                                                       #
# You should have received a copy of the GNU General Public License     #
# along with MacSyFinder (COPYING).                                     #
# If not, see <https://www.gnu.org/licenses/>.                          #
#########################################################################

import itertools
import json
import statistics
from itertools import chain
import abc
import logging
_log = logging.getLogger(__name__)

from.gene import GeneStatus
from .cluster import Cluster, RejectedClusters
from .hit import ValidHit


# la liste des clusters a fournir est a generer avant match
# si len(clusters) = 1 single_loci
# si len(clusters) > 1 multi_loci
# il faut genegerer la liste de toutes les combinaisons
# et appeler cette fonction pour chaqu'une entre elles
# from itertools import combinations

# combinations('ABCD', 1) => inutile mais generique => single_loucs
# combinations('ABCD', 2) => multi_locus a ne faire que si model.multi_locus= True
# combinations('ABCD', 3)
# combinations('ABCD', len("ABCD")) => inutile mais generique => recheche parmis tous les clusters


def match(clusters, model):
    """
    Check a set of clusters fill model constraints.
    If yes create a :class:`macsypy.system.System` otherwise create
    a :class:`macsypy.cluster.RejectedClusters`.

    :param clusters: The list of cluster to check if fit the model
    :type clusters: list of :class:`macsypy.cluster.Cluster` objects
    :param model:  The model to consider
    :type model: :class:`macsypy.model.Model` object
    :return: either a System or a RejectedClusters
    :rtype: :class:`macsypy.system.System` or :class:`macsypy.cluster.RejectedClusters` object
    """
    def create_exchangeable_map(genes):
        """
        create a map between an exchangeable (homolog or analog) gene name and it's gene reference

        :param genes: The genes to get the exchangeable genes
        :type genes: list of :class:`macsypy.gene.ModelGene` objects
        :rtype: a dict with keys are the exchangeable gene_name and the value the reference gene name
        """
        map = {}
        for gene in genes:
            for ex_gene in gene.exchangeables:
                map[ex_gene.name] = gene
        return map

    # init my structures to count gene occurrences
    mandatory_counter = {g.name: 0 for g in model.mandatory_genes}
    exchangeable_mandatory = create_exchangeable_map(model.mandatory_genes)

    accessory_counter = {g.name: 0 for g in model.accessory_genes}
    exchangeable_accessory = create_exchangeable_map(model.accessory_genes)

    forbidden_counter = {g.name: 0 for g in model.forbidden_genes}
    exchangeable_forbidden = create_exchangeable_map(model.forbidden_genes)

    neutral_counter = {g.name: 0 for g in model.neutral_genes}
    exchangeable_neutral = create_exchangeable_map(model.neutral_genes)

    # count the hits
    # and track for each hit for which gene it counts for
    valid_clusters = []
    forbidden_hits = []
    for cluster in clusters:
        valid_hits = []
        for hit in cluster.hits:
            gene_name = hit.gene.name
            # the ValidHit need to be linked to the
            # gene of the model
            gene = model.get_gene(gene_name)
            if gene_name in mandatory_counter:
                mandatory_counter[hit.gene.name] += 1
                valid_hits.append(ValidHit(hit, gene, GeneStatus.MANDATORY))
            elif gene_name in exchangeable_mandatory:
                gene_ref = exchangeable_mandatory[gene_name]
                mandatory_counter[gene_ref.name] += 1
                valid_hits.append(ValidHit(hit, gene, GeneStatus.MANDATORY))
            elif gene_name in accessory_counter:
                accessory_counter[gene_name] += 1
                valid_hits.append(ValidHit(hit, gene, GeneStatus.ACCESSORY))
            elif gene_name in exchangeable_accessory:
                gene_ref = exchangeable_accessory[gene_name]
                accessory_counter[gene_ref.name] += 1
                valid_hits.append(ValidHit(hit, gene, GeneStatus.ACCESSORY))
            elif gene_name in neutral_counter:
                neutral_counter[gene_name] += 1
                valid_hits.append(ValidHit(hit, gene, GeneStatus.NEUTRAL))
            elif gene_name in exchangeable_neutral:
                gene_ref = exchangeable_neutral[gene_name]
                neutral_counter[gene_ref.name] += 1
                valid_hits.append(ValidHit(hit, gene, GeneStatus.NEUTRAL))
            elif gene_name in forbidden_counter:
                forbidden_counter[gene_name] += 1
                # valid_hits.append(ValidHit(hit, hit.gene, GeneStatus.FORBIDDEN))
                forbidden_hits.append(hit)
            elif gene_name in exchangeable_forbidden:
                gene_ref = exchangeable_forbidden[gene_name]
                forbidden_counter[gene_ref.name] += 1
                # valid_hits.append(ValidHit(hit, hit.gene.ref, GeneStatus.FORBIDDEN))
                forbidden_hits.append(hit)
        if valid_hits:
            valid_clusters.append(Cluster(valid_hits, model))

    # the count is finished
    # check if the quorum is reached
    # count how many different genes are represented in the clusters
    # the neutral genes belong to the cluster
    # but they do not count for the quorum
    mandatory_genes = [g for g, occ in mandatory_counter.items() if occ > 0]
    accessory_genes = [g for g, occ in accessory_counter.items() if occ > 0]
    neutral_genes = [g for g, occ in neutral_counter.items() if occ > 0]
    forbidden_genes = [g for g, occ in forbidden_counter.items() if occ > 0]
    _log.debug("#" * 50)
    _log.debug(f"mandatory_genes: {mandatory_genes}")
    _log.debug(f"accessory_genes: {accessory_genes}")
<<<<<<< HEAD
=======
    _log.debug(f"neutral_genes: {neutral_genes}")
>>>>>>> d8e73c03
    _log.debug(f"forbidden_genes: {forbidden_genes}")

    reasons = []
    is_a_system = True
    if forbidden_genes:
        is_a_system = False
        msg = f"There is {len(forbidden_hits)} forbidden genes occurrence(s):" \
              f" {', '.join(h.gene.name for h in forbidden_hits)}"
        reasons.append(msg)
        _log.debug(msg)
    if len(mandatory_genes) < model.min_mandatory_genes_required:
        is_a_system = False
        msg = f'The quorum of mandatory genes required ({model.min_mandatory_genes_required}) is not reached: ' \
              f'{len(mandatory_genes)}'
        reasons.append(msg)
        _log.debug(msg)
    if len(accessory_genes) + len(mandatory_genes) < model.min_genes_required:
        is_a_system = False
        msg = f'The quorum of genes required ({model.min_genes_required}) is not reached:' \
              f' {len(accessory_genes) + len(mandatory_genes)}'
        reasons.append(msg)
        _log.debug(msg)

    if is_a_system:
        res = System(model, valid_clusters)
        _log.debug("is a system")
    else:
        reason = '\n'.join(reasons)
        res = RejectedClusters(model, clusters, reason)
    _log.debug("#" * 50)
    return res


class HitSystemTracker(dict):
    """
    track in which system is implied each hit
    """

    def __init__(self, systems):
        super(HitSystemTracker, self).__init__()
        for system in systems:
            v_hits = system.hits
            for v_hit in v_hits:
                hit = v_hit.hit
                if hit not in self:
                    self[hit] = set()
                self[hit].add(system)


class ClusterSystemTracker(dict):
    """
    track in which system is implied each cluster
    """
    def __init__(self, systems):
        super(ClusterSystemTracker, self).__init__()
        for system in systems:
            clusters = system.clusters
            for clst in clusters:
                if clst not in self:
                    self[clst] = set()
                self[clst].add(system)


class System:
    """
    Modelize as system. a system is an occurrence of a given model on a replicon.
    """

    _id = itertools.count(1)

    def __init__(self, model, clusters):
        """

        :param model:  The model which has ben used to build this system
        :type model: :class:`macsypy.model.Model` object
        :param clusters: The list of cluster that form this system
        :type clusters: list of :class:`macsypy.cluster.Cluster` objects
        """
        self._replicon_name = clusters[0].replicon_name
        self.id = f"{self._replicon_name}_{model.name}_{next(self._id)}"
        self.model = model
        self.clusters = clusters
        self._mandatory_occ = None
        self._accessory_occ = None
        self._neutral_occ = None
        self._count()

    def _count(self):
        """
        fill 3 structures one for mandatory, accessory and neutral
        each structure count how many hit for each gene
        :return: None
        """
        self._mandatory_occ = {g.name: [] for g in self.model.mandatory_genes}
        self._accessory_occ = {g.name: [] for g in self.model.accessory_genes}
        self._neutral_occ = {g.name: [] for g in self.model.neutral_genes}

        # all the hits are ValidHit
        for hit in self.hits:
            name = hit.gene_ref.alternate_of().name
            if hit.status == GeneStatus.MANDATORY:
                self._mandatory_occ[name].append(hit)
            elif hit.status == GeneStatus.ACCESSORY:
                self._accessory_occ[name].append(hit)
            elif hit.status == GeneStatus.NEUTRAL:
                self._neutral_occ[name].append(hit)

    @property
    def replicon_name(self):
        """
        :return: The name of the replicon
        :rtype: str
        """
        return self._replicon_name

    @property
    def mandatory_occ(self):
        """
        :return: all mandatory hits constituting this system
        :rtype: dict {str: list[ValidHit]}
        """
        return {k: v for k, v in self._mandatory_occ.items()}

    @property
    def accessory_occ(self):
        """
        :return: all accessory hits constituting this system
        :rtype: dict {str: list[ValidHit]}
        """
        return {k: v for k, v in self._accessory_occ.items()}

    @property
    def neutral_occ(self):
        """
        :return: all neutral hits constituting this system
        :rtype: dict {str: list[ValidHit]}
        """
        return {k: v for k, v in self._neutral_occ.items()}

    @property
    def wholeness(self):
        """

        :return: a score indicating the genes ratio of the model which have at least one hit
                ('neutral' genes do not count)
        :rtype: float
        """
        # model completude
        # the neutral hit do not participate to the model completude
        score = sum([1 for hits in chain(self._mandatory_occ.values(), self._accessory_occ.values()) if hits]) / \
                   (len(self._mandatory_occ) + len(self._accessory_occ))
        return score


    @property
    def score(self):
        """
        :return: a score take in account
            * if a hit match for the gene or it is an exchangeable gene
            * if a hit is duplicated and already present in the system or the cluster
            * if a hit match for mandatory/accessory gene of the model
        :rtype: float
        """
        score = sum([clst.score for clst in self.clusters])
        for gene in self.model.mandatory_genes + self.model.accessory_genes:
            clst_having_hit = sum([1 for clst in self.clusters if clst.fulfilled_function(gene)])
            if clst_having_hit:
                clst_penalty = (clst_having_hit - 1) * 1.5
                score -= clst_penalty
        return score


    def occurrence(self):
        """
        sometimes several systems collocates so they form only one cluster
        so macsyfinder build only one system
        the occurrence is an indicator of how many systems are
        it's based on the number of occurrence of each mandatory genes
        The multi_system genes are not take in account.

        :return: a predict number of biologic systems
        """
        genes = {g.name: g for g in self.model.genes}
        occ_per_gene = [len(hits) for gene_name, hits in self._mandatory_occ.items()
                        if not genes[gene_name].multi_system]
        # if a systems contains 5 gene with occ of 1 and 5 gene with 0 occ
        # the median is 0.5
        # round(0.5) = 0
        # so I fix a floor value at 1
        return max(1, round(statistics.median(occ_per_gene)))


    @property
    def hits(self):
        """
        :return: The list of all hits that compose this system
        :rtype: [:class:`macsypy.hit.ValidHits` , ... ]
        """
        hits = [h for cluster in self.clusters for h in cluster.hits]
        return hits


    @property
    def loci(self):
        """
        :return: The number of loci of this system
        :rtype: int > 0
        """
        # we do not take loners in account
        loci = sum([1 for c in self.clusters if len(c) > 1])
        return loci


    @property
    def multi_loci(self):
        """
        :return: True if the systems is multi_loci. False otherwise
        :rtype: bool
        """
        return self.loci > 1

    @property
    def position(self):
        """
        :return: The position of the first and last hit, excluded the hit coding for loners.
        :rtype: tuple (start: int, end:int)
        """
        hits = [h.position for h in self.hits if not h.gene_ref.loner]
        hits.sort()
        return hits[0], hits[-1]


class SystemSerializer(metaclass=abc.ABCMeta):
    """
    handle the different way to serialize a system
    """

    def __init__(self, system, hit_system_tracker):
        """

        :param system: the system to serialize
        :type system: :class:`macsypy.system.System` object
        :param hit_system_tracker:
        :type hit_system_tracker: :class:`macsypy.system.HitSystemTracker` object
        """
        self.system = system
        self.hit_system_tracker = hit_system_tracker

<<<<<<< HEAD
    def __str__(self):
        clst = ", ".join(["[" + ", ".join([str((v_h.gene.name, v_h.position)) for v_h in cluster.hits]) + "]"
                          for cluster in self.system.clusters])

=======
    @abc.abstractmethod
    def serialize(self):
        pass


class TxtSystemSerializer(SystemSerializer):
    """
    Handle System serialization in text
    """

    def serialize(self):
        """
        :return: a string representation of system readable by human
        """
        clst = ", ".join(["[" + ", ".join([str((v_h.id, v_h.gene.name, v_h.position)) for v_h in cluster.hits]) + "]"
                          for cluster in self.system.clusters])

>>>>>>> d8e73c03
        s = f"""system id = {self.system.id}
model = {self.system.model.fqn}
replicon = {self.system.replicon_name}
clusters = {clst}
occ = {self.system.occurrence()}
wholeness = {self.system.wholeness:.3f}
loci nb = {self.system.loci}
score = {self.system.score:.3f}
"""
<<<<<<< HEAD
        for title, genes in (("mandatory", self.system.mandatory_occ), ("accessory", self.system.accessory_occ)):
=======
        for title, genes in (("mandatory", self.system.mandatory_occ),
                             ("accessory", self.system.accessory_occ),
                             ("neutral", self.system.neutral_occ)):
>>>>>>> d8e73c03
            s += f"\n{title} genes:\n"
            for g_name, hits in genes.items():
                s += f"\t- {g_name}: {len(hits)} "
                all_hits_str = []
                for h in hits:
                    used_in_systems = [s.id for s in self.hit_system_tracker[h.hit]
                                       if s.model.fqn != self.system.model.fqn]
                    used_in_systems.sort()
                    if used_in_systems:
                        hit_str = f"{h.gene.name} [{', '.join(used_in_systems)}]"
                    else:
                        hit_str = f"{h.gene.name}"
                    all_hits_str.append(hit_str)
                s += f'({", ".join(all_hits_str)})\n'

        return s


class TsvSystemSerializer(SystemSerializer):
    """
    Handle System serialization in tsv format
    """
    header = "hit_id\treplicon\tgene_name\thit_pos\tmodel_fqn\tsys_id\tsys_loci\tsys_wholeness\tsys_score\tsys_occ" \
             "\thit_gene_ref\thit_status\thit_seq_len\thit_i_eval\thit_score\thit_profile_cov\thit_seq_cov\t" \
             "hit_begin_match\thit_end_match"

    def serialize(self):
        r"""

        :return: a serialisation of this system in tabulated separated value format
                 each line represent a hit and have the following structure:
                     hit_id\\treplicon\\tgene_name\\thit_pos\\tmodel_fqn\\tsys_id\\tsys_loci\\tsys_wholeness\\tsys_score
                     \\tsys_occ\\thit_gene_ref.alternate_of\\thit_status\\thit_seq_len\\thit_i_eval\\thit_score\\thit_profile_cov
                     \\thit_seq_cov\\tit_begin_match\\thit_end_match

        :rtype: str
        """
        tsv = ''
        for cluster in self.system.clusters:
            for vh in cluster.hits:
                tsv += f"{vh.id}\t{self.system.replicon_name}\t{vh.gene.name}\t{vh.position}\t{self.system.model.fqn}\t" \
                       f"{self.system.id}\t{self.system.loci}\t{self.system.wholeness:.3f}\t{self.system.score:.3f}\t" \
                       f"{self.system.occurrence()}\t{vh.gene_ref.alternate_of().name}\t{vh.status}\t{vh.seq_length}\t{vh.i_eval:.3}\t" \
                       f"{vh.score:.3f}\t{vh.profile_coverage:.3f}\t{vh.sequence_coverage:.3f}\t{vh.begin_match}\t{vh.end_match}\n"

        return tsv


class JsonSystemSerializer(SystemSerializer):
    """
    Handle System serialization in JSON format
    """

    def serialize(self):
        """
        :return: a serialisation of this system in json format
                 The json have the following structure: ::

                     {'id': str system_id
                      'model': str model fully qualified name
                      'loci_nb': int number of loci
                      'replicon_name': str the replicon name
                      'clusters': [[[ str hit id, str hit gene name, int hit position], ...], [...]]
                      'gene_composition': {
                            'mandatory': {str gene_ref name: [ str hit gene name, ... ]},
                            'accessory': {str gene_ref name: [ str hit gene name, ... ]},
                            'neutral': {str gene_ref name: [ str hit gene name, ... ]}
                            }
                     }
        :rtype: str
        """
        system = {'id': self.system.id,
                  'model': self.system.model.fqn,
                  'loci_nb': len(self.system.clusters),
                  'replicon_name': self.system.replicon_name,
                  'clusters': [[[v_h.id, v_h.gene.name, v_h.position] for v_h in cluster.hits]for cluster in self.system.clusters],
                  'gene_composition':
                      {'mandatory': {gene_ref: [hit.gene.name for hit in hits]
                                     for gene_ref, hits in self.system.mandatory_occ.items()},
                       'accessory': {gene_ref: [hit.gene.name for hit in hits]
                                     for gene_ref, hits in self.system.accessory_occ.items()},
                       'neutral': {gene_ref: [hit.gene.name for hit in hits]
                                   for gene_ref, hits in self.system.neutral_occ.items()}

                       }
                  }
        return json.dumps(system)<|MERGE_RESOLUTION|>--- conflicted
+++ resolved
@@ -144,10 +144,7 @@
     _log.debug("#" * 50)
     _log.debug(f"mandatory_genes: {mandatory_genes}")
     _log.debug(f"accessory_genes: {accessory_genes}")
-<<<<<<< HEAD
-=======
     _log.debug(f"neutral_genes: {neutral_genes}")
->>>>>>> d8e73c03
     _log.debug(f"forbidden_genes: {forbidden_genes}")
 
     reasons = []
@@ -396,12 +393,6 @@
         self.system = system
         self.hit_system_tracker = hit_system_tracker
 
-<<<<<<< HEAD
-    def __str__(self):
-        clst = ", ".join(["[" + ", ".join([str((v_h.gene.name, v_h.position)) for v_h in cluster.hits]) + "]"
-                          for cluster in self.system.clusters])
-
-=======
     @abc.abstractmethod
     def serialize(self):
         pass
@@ -419,7 +410,6 @@
         clst = ", ".join(["[" + ", ".join([str((v_h.id, v_h.gene.name, v_h.position)) for v_h in cluster.hits]) + "]"
                           for cluster in self.system.clusters])
 
->>>>>>> d8e73c03
         s = f"""system id = {self.system.id}
 model = {self.system.model.fqn}
 replicon = {self.system.replicon_name}
@@ -429,13 +419,9 @@
 loci nb = {self.system.loci}
 score = {self.system.score:.3f}
 """
-<<<<<<< HEAD
-        for title, genes in (("mandatory", self.system.mandatory_occ), ("accessory", self.system.accessory_occ)):
-=======
         for title, genes in (("mandatory", self.system.mandatory_occ),
                              ("accessory", self.system.accessory_occ),
                              ("neutral", self.system.neutral_occ)):
->>>>>>> d8e73c03
             s += f"\n{title} genes:\n"
             for g_name, hits in genes.items():
                 s += f"\t- {g_name}: {len(hits)} "
