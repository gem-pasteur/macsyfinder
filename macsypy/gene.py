--- conflicted
+++ resolved
@@ -185,13 +185,9 @@
         if self.loner:
             rep += "\nloner"
         if self.multi_system:
-<<<<<<< HEAD
-            s += "\nmulti_system"
+            rep += "\nmulti_system"
         if self.multi_model:
-            s += "\nmulti_model"
-=======
-            rep += "\nmulti_system"
->>>>>>> f6e55216
+            rep += "\nmulti_model"
         if self._exchangeables:
             rep += "\n    exchangeables: "
             for m_hit in self.exchangeables:
