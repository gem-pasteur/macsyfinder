--- conflicted
+++ resolved
@@ -294,11 +294,7 @@
         """
         :return: an iterator over the RepliconDB as a list (replicon_name, RepliconInfo) pairs
         """
-<<<<<<< HEAD
-        return iter(self._DB.items())
-=======
         return iter(list(self._DB.items()))
->>>>>>> 455b01e1
 
 
     def replicon_names(self):
