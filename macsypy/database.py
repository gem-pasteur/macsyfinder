--- conflicted
+++ resolved
@@ -88,10 +88,7 @@
         :rtype: str
         """
         my_indexes = self.find_my_indexes()  # check read
-<<<<<<< HEAD
-
-=======
->>>>>>> 5a642abc
+        
         ###########################
         # build indexes if needed #
         ###########################
