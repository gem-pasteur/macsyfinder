#########################################################################
# MacSyFinder - Detection of macromolecular systems in protein dataset  #
#               using systems modelling and similarity search.          #
# Authors: Sophie Abby, Bertrand Neron                                  #
# Copyright (c) 2014-2021  Institut Pasteur (Paris) and CNRS.           #
# See the COPYRIGHT file for details                                    #
#                                                                       #
# This file is part of MacSyFinder package.                             #
#                                                                       #
# MacSyFinder is free software: you can redistribute it and/or modify   #
# it under the terms of the GNU General Public License as published by  #
# the Free Software Foundation, either version 3 of the License, or     #
# (at your option) any later version.                                   #
#                                                                       #
# MacSyFinder is distributed in the hope that it will be useful,        #
# but WITHOUT ANY WARRANTY; without even the implied warranty of        #
# MERCHANTABILITY or FITNESS FOR A PARTICULAR PURPOSE. See the          #
# GNU General Public License for more details .                         #
#                                                                       #
# You should have received a copy of the GNU General Public License     #
# along with MacSyFinder (COPYING).                                     #
# If not, see <https://www.gnu.org/licenses/>.                          #
#########################################################################

import itertools
import logging

import macsypy.gene

from .error import MacsypyError
from .gene import GeneStatus
from .hit import ModelHit, Loner, get_best_hit_4_func

_log = logging.getLogger(__name__)


def build_clusters(hits, rep_info, model, hit_weights):
    """
    From a list of filtered hits, and replicon information (topology, length),
    build all lists of hits that satisfied the constraints:

        * max_gene_inter_space
        * loner
        * multi_system

    If Yes create a cluster
    A cluster contains at least two hits separated by less or equal than max_gene_inter_space
    Except for loner genes which are allowed to be alone in a cluster

    :param hits: list of filtered hits
    :type hits: list of :class:`macsypy.hit.CoreHit` objects
    :param rep_info: the replicon to analyse
    :type rep_info: :class:`macsypy.Indexes.RepliconInfo` object
    :param model: the model to study
    :type model: :class:`macsypy.model.Model` object
    :return: list of regular clusters,
             the True loners (loners not in cluster)
             the multi systems hits
    :rtype: tuple with 3 elements

            * true_clusters which is list of :class:`Cluster` objects
            * true_loners: a dict with the function and a :class:macsypy.hit.Loner object as value
            * multi_systems_hits: a dict TODO
    """
    def collocates(h1, h2):
        """
        compute the distance (in number of gene between) between 2 hits

        :param :class:`macsypy.hit.ModelHit` h1: the first hit to compute inter hit distance
        :param :class:`macsypy.hit.ModelHit` h2: the second hit to compute inter hit distance
        :return: True if the 2 hits spaced by lesser or equal genes than inter_gene_max_space.
                 Managed circularity.
        """
        # compute the number of genes between h1 and h2
        dist = h2.get_position() - h1.get_position() - 1
<<<<<<< HEAD
        g1 = h1.gene_ref
        g2 = h2.gene_ref
        inter_gene_max_space = max(g1.inter_gene_max_space, g2.inter_gene_max_space)
=======
        g1 = model.get_gene(h1.gene.name)
        g2 = model.get_gene(h2.gene.name)
        d1 = g1.inter_gene_max_space
        d2 = g2.inter_gene_max_space
        if d1 is None and d2 is None:
            inter_gene_max_space = model.inter_gene_max_space
        elif d1 is None:
            inter_gene_max_space = d2
        elif d2 is None:
            inter_gene_max_space = d1
        else: # d1 and d2 are defined
            inter_gene_max_space = min(d1, d2)

>>>>>>> 29824691
        if 0 <= dist <= inter_gene_max_space:
            return True
        elif dist <= 0 and rep_info.topology == 'circular':
            # h1 and h2 overlap the ori
            dist = rep_info.max - h1.get_position() + h2.get_position() - rep_info.min
            return dist <= inter_gene_max_space
        return False

    ##################
    # build clusters #
    ##################
    clusters = []
    cluster_scaffold = []
    # sort hits by increasing position and then descending score
    hits.sort(key=lambda h: (h.position, - h.score))
    # remove duplicates hits (several hits for the same sequence),
    # keep the first one, this with the best score
    # position == sequence rank in replicon
    hits = [next(group) for pos, group in itertools.groupby(hits, lambda h: h.position)]
    if hits:
        hit = hits[0]
        cluster_scaffold.append(hit)
        previous_hit = cluster_scaffold[0]

        for m_hit in hits[1:]:
            if collocates(previous_hit, m_hit):
                cluster_scaffold.append(m_hit)
            else:
                if len(cluster_scaffold) > 1:
                    # close the current scaffold if it contains at least 2 hits
                    cluster = Cluster(cluster_scaffold, model, hit_weights)
                    clusters.append(cluster)
                elif model.min_genes_required == 1:
                    # close the current scaffold if it contains 1 hit
                    # but it's allowed by the model
                    cluster = Cluster(cluster_scaffold, model, hit_weights)
                    clusters.append(cluster)
                elif model.get_gene(cluster_scaffold[0].gene.name).loner:
                    # close the current scaffold it contains 1 hit
                    # to handle circularity if it's the last cluster
                    cluster = Cluster(cluster_scaffold, model, hit_weights)
                    clusters.append(cluster)
                    # the hit transformation in loner is perform at the end when
                    # circularity and merging is done

                # open new scaffold
                cluster_scaffold = [m_hit]
            previous_hit = m_hit

        # close the last current cluster
        len_scaffold = len(cluster_scaffold)
        if len_scaffold > 1:
            new_cluster = Cluster(cluster_scaffold, model, hit_weights)
            clusters.append(new_cluster)
        elif len_scaffold == 1:
            # handle circularity
            # if there are clusters
            # may be the hit collocate with the first hit of the first cluster
            if clusters and collocates(cluster_scaffold[0], clusters[0].hits[0]):
                new_cluster = Cluster(cluster_scaffold, model, hit_weights)
                clusters[0].merge(new_cluster, before=True)
            elif cluster_scaffold[0].gene_ref.loner:
                # the hit does not collocate but it's a loner
                # handle clusters containing only one loner
                new_cluster = Cluster(cluster_scaffold, model, hit_weights)
                clusters.append(new_cluster)
            elif model.min_genes_required == 1:
                # the hit does not collocate but the model required only one gene
                # handle clusters containing only one gene
                new_cluster = Cluster(cluster_scaffold, model, hit_weights)
                clusters.append(new_cluster)

        # handle circularity
        if len(clusters) > 1:
            if collocates(clusters[-1].hits[-1], clusters[0].hits[0]):
                clusters[0].merge(clusters[-1], before=True)
                clusters = clusters[:-1]

        ###################
        # get True Loners #
        ###################
        # true_loner is a hit which encode for a gene tagged as loner
        # and which does NOT clusterize with some other hits of interest
        true_clusters = []
        true_loners = {}

        for clstr in clusters:
            if len(clstr) > 1:
                true_clusters.append(clstr)
            elif clstr.loner:
                loner = clstr[0]
                func_name = loner.gene_ref.alternate_of().name
                if func_name in true_loners:
                    true_loners[func_name].append(loner)
                else:
                    true_loners[func_name] = [loner]
            else:
                # it's a cluster of 1 hit
                # but it's NOT a loner
                # min_genes_required == 1
                true_clusters.append(clstr)

        for func_name in true_loners:
            # transform ModelHit in Loner
            loners =  true_loners[func_name]
            true_loners[func_name] = []
            for i in range(len(loners)):
                counterpart = loners[:]
                hit = counterpart.pop(i)
                true_loners[func_name].append(Loner(hit, counterpart=counterpart))
            # replace List of Loners by the best Loner
            best_loner = get_best_hit_4_func(func_name, true_loners[func_name], key='score')
            true_loners[func_name] = best_loner

        true_loners = {func_name: Cluster([loner], model, hit_weights) for func_name, loner in true_loners.items()}

        ##########################
        # get multi_systems hits #
        ##########################
        multi_system_hits = {}
        for clstr in true_clusters:
            for hit in clstr.hits:
                if not hit.gene_ref.multi_system:
                    continue
                func_name = hit.gene_ref.alternate_of().name
                if func_name in multi_system_hits:
                    multi_system_hits[func_name].append(hit)
                else:
                    multi_system_hits[func_name] = [hit]
        for func_name in multi_system_hits:
            best_loner = get_best_hit_4_func(func_name, multi_system_hits[func_name], key='score')
            # replace list of multisystem hit by the best one
            multi_system_hits[func_name] = best_loner

        multi_system_hits = {func_name: Cluster([ms], model, hit_weights) for func_name, ms in multi_system_hits.items()}
    else:  # there is not hits
        true_clusters = []
        true_loners = {}
        multi_system_hits = {}
    return true_clusters, true_loners, multi_system_hits


class Cluster:
    """
    Handle hits relative to a model which collocates
    """

    _id = itertools.count(1)

    def __init__(self, hits, model, hit_wheights):
        """

        :param hits: the hits constituting this cluster
        :type hits: [ :class:`macsypy.hit.CoreHit` | :class:`macsypy.hit.ModelHit`, ... ]
        :param model: the model associated to this cluster
        :type model: :class:`macsypy.model.Model`
        """
        self.hits = hits
        self.model = model
        self._check_replicon_consistency()
        self._score = None
        self._genes_roles = None
        self._hit_weights = hit_wheights
        self.id = f"c{next(self._id)}"

    def __len__(self):
        return len(self.hits)

    def __getitem__(self, item):
        return self.hits[item]


    @property
    def loner(self):
        """
        :return: True if this cluster is made of only one hit representing a loner gene
                 False otherwise:
                 - contains several hits
                 - contains one hit but gene is not tag as loner (max_gene_required = 1)
        """
        # need this method in build_cluster before to transform ModelHit in Loner
        # so cannot rely on Loner type
        return len(self) == 1 and self.hits[0].gene_ref.loner


    def _check_replicon_consistency(self):
        """
        :raise: MacsypyError if all hits of a cluster are NOT related to the same replicon
        """
        rep_name = self.hits[0].replicon_name
        if not all([h.replicon_name == rep_name for h in self.hits]):
            msg = "Cannot build a cluster from hits coming from different replicons"
            _log.error(msg)
            raise MacsypyError(msg)


    def __contains__(self, v_hit):
        """
        :param v_hit: The hit to test
        :type v_hit: :class:`macsypy.hit.ModelHit` object
        :return: True if the hit is in the cluster hits, False otherwise
        """
        return v_hit in self.hits


    def fulfilled_function(self, gene):
        """

        :param gene: The gene which must be tested.
        :type gene: :class:`macsypy.gene.ModelGene` object
        :return: True if the cluster contains one hit which fulfill the function corresponding to the gene
                 (the gene hitself or an exchageable)
        """
        if self._genes_roles is None:
            self._genes_roles = {h.gene_ref.alternate_of().name for h in self.hits}
        if isinstance(gene, macsypy.gene.ModelGene):
            function = gene.name
        else:
            # gene is a string
            function = gene
        return function in self._genes_roles


    def merge(self, cluster, before=False):
        """
        merge the cluster in this one. (do it in place)

        :param cluster:
        :type cluster: :class:`macsypy.cluster.Cluster` object
        :param bool before: If False the hits of the cluster will be add at the end of this one,
                            Otherwise the cluster hits will be inserted before the hits of this one.
        :return: None
        :raise MacsypyError: if the two clusters have not the same model
        """
        if cluster.model != self.model:
            raise MacsypyError("Try to merge Clusters from different model")
        else:
            if before:
                self.hits = cluster.hits + self.hits
            else:
                self.hits.extend(cluster.hits)

    @property
    def replicon_name(self):
        return self.hits[0].replicon_name


    @property
    def score(self):
        if self._score is not None:
            return self._score
        else:
            seen_hits = {}
            _log.debug(f"===================== compute score for cluster =====================")
            for v_hit in self.hits:
                _log.debug(f"-------------- test hit {v_hit.gene.name} --------------")

                # attribute a score for this hit
                # according to status of the gene_ref in the model: mandatory/accessory
                if v_hit.status == GeneStatus.MANDATORY:
                    hit_score = self._hit_weights.mandatory
                elif v_hit.status == GeneStatus.ACCESSORY:
                    hit_score = self._hit_weights.accessory
                elif v_hit.status == GeneStatus.NEUTRAL:
                    hit_score = self._hit_weights.neutral
                else:
                    raise MacsypyError(f"a Cluster contains hit {v_hit.gene.name} {v_hit.position}"
                                       f" which is neither mandatory nor accessory: {v_hit.status}")
                _log.debug(f"{v_hit.id} is {v_hit.status} hit score = {hit_score}")

                # weighted the hit score according to the hit match the gene or
                # is an exchangeable
                if v_hit.gene_ref.is_exchangeable:
                    hit_score *= self._hit_weights.exchangeable
                    _log.debug(f"{v_hit.id} is exchangeable hit score = {hit_score}")
                else:
                    hit_score *= self._hit_weights.itself

                if self.loner and v_hit.multi_system:
                    hit_score *= self._hit_weights.loner_multi_system
                    _log.debug(f"{v_hit.id} is loner and multi_system hit score = {hit_score}")

                # funct is the name of the gene if it code for itself
                # or the name of the reference gene if it's an exchangeable
                funct = v_hit.gene_ref.alternate_of().name
                if funct in seen_hits:
                    # count only one occurrence of each function per cluster
                    # the score use is the max of hit score for this function
                    if hit_score > seen_hits[funct]:
                        seen_hits[funct] = hit_score
                        _log.debug(f"{v_hit.id} code for {funct} update hit_score to {hit_score}")
                    else:
                        _log.debug(f"{v_hit.id} code for {funct} which is already take in count in cluster")
                else:
                    _log.debug(f"{v_hit.id} {v_hit.gene_ref.name} is not already in cluster")
                    seen_hits[funct] = hit_score

            hits_scores = seen_hits.values()
            score = sum(hits_scores)
            _log.debug(f"cluster score = sum({list(hits_scores)}) = {score}")
        _log.debug(f"===============================================================")
        self._score = score
        return score


    def __str__(self):
        """

        :return: a string representation of this cluster
        """
        s = f"""Cluster:
- model = {self.model.name}
- replicon = {self.replicon_name}
- hits = {', '.join([f"({h.id}, {h.gene.name}, {h.position})" for h in self.hits])}"""
        return s<|MERGE_RESOLUTION|>--- conflicted
+++ resolved
@@ -73,13 +73,9 @@
         """
         # compute the number of genes between h1 and h2
         dist = h2.get_position() - h1.get_position() - 1
-<<<<<<< HEAD
         g1 = h1.gene_ref
         g2 = h2.gene_ref
-        inter_gene_max_space = max(g1.inter_gene_max_space, g2.inter_gene_max_space)
-=======
-        g1 = model.get_gene(h1.gene.name)
-        g2 = model.get_gene(h2.gene.name)
+
         d1 = g1.inter_gene_max_space
         d2 = g2.inter_gene_max_space
         if d1 is None and d2 is None:
@@ -91,7 +87,6 @@
         else: # d1 and d2 are defined
             inter_gene_max_space = min(d1, d2)
 
->>>>>>> 29824691
         if 0 <= dist <= inter_gene_max_space:
             return True
         elif dist <= 0 and rep_info.topology == 'circular':
