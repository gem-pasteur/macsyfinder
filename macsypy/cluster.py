#########################################################################
# MacSyFinder - Detection of macromolecular systems in protein dataset  #
#               using systems modelling and similarity search.          #
# Authors: Sophie Abby, Bertrand Neron                                  #
# Copyright (c) 2014-2021  Institut Pasteur (Paris) and CNRS.           #
# See the COPYRIGHT file for details                                    #
#                                                                       #
# This file is part of MacSyFinder package.                             #
#                                                                       #
# MacSyFinder is free software: you can redistribute it and/or modify   #
# it under the terms of the GNU General Public License as published by  #
# the Free Software Foundation, either version 3 of the License, or     #
# (at your option) any later version.                                   #
#                                                                       #
# MacSyFinder is distributed in the hope that it will be useful,        #
# but WITHOUT ANY WARRANTY; without even the implied warranty of        #
# MERCHANTABILITY or FITNESS FOR A PARTICULAR PURPOSE. See the          #
# GNU General Public License for more details .                         #
#                                                                       #
# You should have received a copy of the GNU General Public License     #
# along with MacSyFinder (COPYING).                                     #
# If not, see <https://www.gnu.org/licenses/>.                          #
#########################################################################

import itertools
import logging

import macsypy.gene

from .error import MacsypyError
from .gene import GeneStatus
<<<<<<< HEAD
from .hit import MultiSystem, Loner, LonerMultiSystem, get_best_hit_4_func
=======
from .hit import ModelHit, Loner, get_best_hit_4_func
>>>>>>> 56d2a3ed

_log = logging.getLogger(__name__)


def _collocates(h1, h2, rep_info):
        """
        compute the distance (in number of gene between) between 2 hits

<<<<<<< HEAD
=======
    :param hits: list of filtered hits
    :type hits: list of :class:`macsypy.hit.CoreHit` objects
    :param rep_info: the replicon to analyse
    :type rep_info: :class:`macsypy.Indexes.RepliconInfo` object
    :param model: the model to study
    :type model: :class:`macsypy.model.Model` object
    :return: list of regular clusters,
             the True loners (loners not in cluster)
             the multi systems hits
    :rtype: tuple with 3 elements

            * true_clusters which is list of :class:`Cluster` objects
            * true_loners: a dict with the function and a :class:macsypy.hit.Loner object as value
            * multi_systems_hits: a dict TODO
    """
    def collocates(h1, h2):
        """
        compute the distance (in number of gene between) between 2 hits

>>>>>>> 56d2a3ed
        :param :class:`macsypy.hit.ModelHit` h1: the first hit to compute inter hit distance
        :param :class:`macsypy.hit.ModelHit` h2: the second hit to compute inter hit distance
        :return: True if the 2 hits spaced by lesser or equal genes than inter_gene_max_space.
                 Managed circularity.
        """
        # compute the number of genes between h1 and h2
        dist = h2.get_position() - h1.get_position() - 1
        g1 = h1.gene_ref
        g2 = h2.gene_ref
<<<<<<< HEAD
        model = g1.model
        
=======

>>>>>>> 56d2a3ed
        d1 = g1.inter_gene_max_space
        d2 = g2.inter_gene_max_space

        if d1 is None and d2 is None:
            inter_gene_max_space = model.inter_gene_max_space
        elif d1 is None:
            inter_gene_max_space = d2
        elif d2 is None:
            inter_gene_max_space = d1
        else: # d1 and d2 are defined
            inter_gene_max_space = min(d1, d2)

        if 0 <= dist <= inter_gene_max_space:
            return True
        elif dist <= 0 and rep_info.topology == 'circular':
            # h1 and h2 overlap the ori
            dist = rep_info.max - h1.get_position() + h2.get_position() - rep_info.min
            return dist <= inter_gene_max_space
        return False

<<<<<<< HEAD

def _clusterize(hits, model, hit_weights, rep_info):
    """
    clusterize hit regarding the distance between them

    :param hits: the hits to clusterize
    :type hits: list of :class:`macsypy.model.ModelHit` objects
    :param model: the model to consider
    :type model: :class:`macsypy.model.Model` object
    :param hit_weights: the hit weight to compute the score
    :type hit_weights: :class:`macsypy.hit.HitWeight` object
    :type rep_info: :class:`macsypy.Indexes.RepliconInfo` object

    :return: the clusters
    :rtype: list of :class:`macsypy.cluster.Cluster` objects.
    """
=======
    ##################
    # build clusters #
    ##################
>>>>>>> 56d2a3ed
    clusters = []
    cluster_scaffold = []
    # sort hits by increasing position and then descending score
    hits.sort(key=lambda h: (h.position, - h.score))
    # remove duplicates hits (several hits for the same sequence),
    # keep the first one, this with the best score
    # position == sequence rank in replicon
    hits = [next(group) for pos, group in itertools.groupby(hits, lambda h: h.position)]
    if hits:
        hit = hits[0]
        cluster_scaffold.append(hit)
        previous_hit = cluster_scaffold[0]

        for m_hit in hits[1:]:
<<<<<<< HEAD
            if _collocates(previous_hit, m_hit, rep_info):
=======
            if collocates(previous_hit, m_hit):
>>>>>>> 56d2a3ed
                cluster_scaffold.append(m_hit)
            else:
                if len(cluster_scaffold) > 1:
                    # close the current scaffold if it contains at least 2 hits
                    cluster = Cluster(cluster_scaffold, model, hit_weights)
                    clusters.append(cluster)
                elif model.min_genes_required == 1:
                    # close the current scaffold if it contains 1 hit
                    # but it's allowed by the model
                    cluster = Cluster(cluster_scaffold, model, hit_weights)
                    clusters.append(cluster)
                elif model.get_gene(cluster_scaffold[0].gene.name).loner:
                    # close the current scaffold it contains 1 hit
                    # to handle circularity if it's the last cluster
                    cluster = Cluster(cluster_scaffold, model, hit_weights)
                    clusters.append(cluster)
                    # the hit transformation in loner is perform at the end when
                    # circularity and merging is done

                # open new scaffold
                cluster_scaffold = [m_hit]
            previous_hit = m_hit

        # close the last current cluster
        len_scaffold = len(cluster_scaffold)
        if len_scaffold > 1:
            new_cluster = Cluster(cluster_scaffold, model, hit_weights)
            clusters.append(new_cluster)
        elif len_scaffold == 1:
            # handle circularity
            # if there are clusters
            # may be the hit collocate with the first hit of the first cluster
<<<<<<< HEAD
            if clusters and _collocates(cluster_scaffold[0], clusters[0].hits[0], rep_info):
=======
            if clusters and collocates(cluster_scaffold[0], clusters[0].hits[0]):
>>>>>>> 56d2a3ed
                new_cluster = Cluster(cluster_scaffold, model, hit_weights)
                clusters[0].merge(new_cluster, before=True)
            elif cluster_scaffold[0].gene_ref.loner:
                # the hit does not collocate but it's a loner
                # handle clusters containing only one loner
                new_cluster = Cluster(cluster_scaffold, model, hit_weights)
                clusters.append(new_cluster)
            elif model.min_genes_required == 1:
                # the hit does not collocate but the model required only one gene
                # handle clusters containing only one gene
                new_cluster = Cluster(cluster_scaffold, model, hit_weights)
                clusters.append(new_cluster)

        # handle circularity
        if len(clusters) > 1:
<<<<<<< HEAD
            if _collocates(clusters[-1].hits[-1], clusters[0].hits[0], rep_info):
                clusters[0].merge(clusters[-1], before=True)
                clusters = clusters[:-1]
        return clusters


def set_multi_system_hit(clusters):
    """
    check all hits in clusters and cast those wich ref_gene is tagged as mullti-system
    in :class:`macsypy.hit.MultiSystem`

    :param clusters: the clusters
    :type clusters: list of :class:`macsypy.cluster.Cluster`
    :return: The clusters with MutiSystem hits and the register of multi systems hits
             (which will use to compute the clusters combination)
    :rtype: tuple of 2 elts

            * list of :class:`macsypy.cluster.Cluster` objects
            * dixt { str func_name: :class:`macsypy.hit.MultiSystem`}
    """
    ms_registry = {}
    if clusters:
        model = clusters[0].model
        hit_weights = clusters[0].hit_weights
        for clst in clusters:
            for hit in clst.hits:
                if hit.gene_ref.alternate_of().multi_system:
                    func_name = hit.gene_ref.alternate_of().name
                    if func_name in ms_registry:
                        ms_registry[func_name].append((hit, clst))
                    else:
                        ms_registry[func_name] = [(hit, clst)]

        for func_name in ms_registry.items():
            ms =  ms_registry[func_name]
            ms_registry[func_name] = []
            for i in range(len(ms)):
                counterpart = ms[:]
                hit, clst = counterpart.pop(i)
                new_ms_hit = MultiSystem(hit, counterpart=counterpart)
                clst.replace(hit, new_ms_hit)
                ms_registry[func_name].append((MultiSystem(hit, counterpart=counterpart), clst))
            # replace List of Loners by the best Loner
            best_ms = get_best_hit_4_func(func_name, ms_registry[func_name], key='score')
            ms_registry[func_name] = best_ms

        ms_registry = {func_name: Cluster([ms], model, hit_weights) for func_name, ms in ms_registry.items()}
    return clusters, ms_registry


def _get_true_loners(clusters, model, hit_weights):
    """
    A we call a True Loner a Cluster composed of only one gene tagged as loner
    (by opposition with hit representing a gene tagged loner but include in cluster with several other genes)

    :param clusters: the clusters
    :type clusters: list of :class:`macsypy.cluster.Cluster` objects.
    :param model: the model to consider
    :type model: :class:`macsypy.model.Model` object
    :param hit_weights: the hit weight to compute the score
    :type hit_weights: :class:`macsypy.hit.HitWeight` object
    :return: tuple of 2 elts

             * dict containing true clusters  {str func_name : :class:`macsypy.hit.Loner | :class:`macsypy.hit.LonerMultiSystem` object}
             * list of :class:`macsypy.cluster.Cluster` objects
    """
    ###################
    # get True Loners #
    ###################
    # true_loner is a hit which encode for a gene tagged as loner
    # and which does NOT clusterize with some other hits of interest
    true_clusters = []
    true_loners = {}

    for clstr in clusters:
        if len(clstr) > 1:
            true_clusters.append(clstr)
        elif clstr.loner:
            loner = clstr[0]
            func_name = loner.gene_ref.alternate_of().name
            if func_name in true_loners:
                true_loners[func_name].append(loner)
            else:
                true_loners[func_name] = [loner]
        else:
            # it's a cluster of 1 hit
            # but it's NOT a loner
            # min_genes_required == 1
            true_clusters.append(clstr)

    for func_name in true_loners:
        # transform ModelHit in Loner
        loners = true_loners[func_name]
        true_loners[func_name] = []
        for i in range(len(loners)):
            if loners[0].multi_system:
                # the counterpart have been already computed during the MS hit instanciation
                true_loners[func_name].append(LonerMultiSystem(hit))
            else:
                counterpart = loners[:]
                hit = counterpart.pop(i)
                true_loners[func_name].append(Loner(hit, counterpart=counterpart))
        # replace List of Loners by the best Loner
        best_loner = get_best_hit_4_func(func_name, true_loners[func_name], key='score')
        true_loners[func_name] = best_loner

    true_loners = {func_name: Cluster([loner], model, hit_weights) for func_name, loner in true_loners.items()}
    return true_loners, true_clusters

=======
            if collocates(clusters[-1].hits[-1], clusters[0].hits[0]):
                clusters[0].merge(clusters[-1], before=True)
                clusters = clusters[:-1]
>>>>>>> 56d2a3ed

        ###################
        # get True Loners #
        ###################
        # true_loner is a hit which encode for a gene tagged as loner
        # and which does NOT clusterize with some other hits of interest
        true_clusters = []
        true_loners = {}

        for clstr in clusters:
            if len(clstr) > 1:
                true_clusters.append(clstr)
            elif clstr.loner:
                loner = clstr[0]
                func_name = loner.gene_ref.alternate_of().name
                if func_name in true_loners:
                    true_loners[func_name].append(loner)
                else:
                    true_loners[func_name] = [loner]
            else:
                # it's a cluster of 1 hit
                # but it's NOT a loner
                # min_genes_required == 1
                true_clusters.append(clstr)

        for func_name in true_loners:
            # transform ModelHit in Loner
            loners =  true_loners[func_name]
            true_loners[func_name] = []
            for i in range(len(loners)):
                counterpart = loners[:]
                hit = counterpart.pop(i)
                true_loners[func_name].append(Loner(hit, counterpart=counterpart))
            # replace List of Loners by the best Loner
            best_loner = get_best_hit_4_func(func_name, true_loners[func_name], key='score')
            true_loners[func_name] = best_loner

        true_loners = {func_name: Cluster([loner], model, hit_weights) for func_name, loner in true_loners.items()}

        ##########################
        # get multi_systems hits #
        ##########################
        multi_system_hits = {}
        for clstr in true_clusters:
            for hit in clstr.hits:
                if not hit.gene_ref.multi_system:
                    continue
                func_name = hit.gene_ref.alternate_of().name
                if func_name in multi_system_hits:
                    multi_system_hits[func_name].append(hit)
                else:
                    multi_system_hits[func_name] = [hit]
        for func_name in multi_system_hits:
            best_loner = get_best_hit_4_func(func_name, multi_system_hits[func_name], key='score')
            # replace list of multisystem hit by the best one
            multi_system_hits[func_name] = best_loner

<<<<<<< HEAD
def build_clusters(hits, rep_info, model, hit_weights):
    """
    From a list of filtered hits, and replicon information (topology, length),
    build all lists of hits that satisfied the constraints:

        * max_gene_inter_space
        * loner
        * multi_system

    If Yes create a cluster
    A cluster contains at least two hits separated by less or equal than max_gene_inter_space
    Except for loner genes which are allowed to be alone in a cluster

    :param hits: list of filtered hits
    :type hits: list of :class:`macsypy.hit.ModelHit` objects
    :param rep_info: the replicon to analyse
    :type rep_info: :class:`macsypy.Indexes.RepliconInfo` object
    :param model: the model to study
    :type model: :class:`macsypy.model.Model` object
    :return: list of regular clusters,
             the True loners (loners not in cluster)
             the multi systems hits
    :rtype: tuple with 3 elements

            * true_clusters which is list of :class:`Cluster` objects
            * true_loners: a dict with the function and a :class:macsypy.hit.Loner object as value
            * multi_systems_hits: a dict TODO
    """
    if hits:
        clusters = _clusterize(hits, model, hit_weights, rep_info)
        clusters, multi_system_hits = set_multi_system_hit(clusters)
        true_loners, true_clusters = _get_true_loners(clusters, model, hit_weights)

=======
        multi_system_hits = {func_name: Cluster([ms], model, hit_weights) for func_name, ms in multi_system_hits.items()}
>>>>>>> 56d2a3ed
    else:  # there is not hits
        true_clusters = []
        true_loners = {}
        multi_system_hits = {}
    return true_clusters, true_loners, multi_system_hits


class Cluster:
    """
    Handle hits relative to a model which collocates
    """

    _id = itertools.count(1)

    def __init__(self, hits, model, hit_weights):
        """

        :param hits: the hits constituting this cluster
        :type hits: [ :class:`macsypy.hit.CoreHit` | :class:`macsypy.hit.ModelHit`, ... ]
        :param model: the model associated to this cluster
        :type model: :class:`macsypy.model.Model`
        """
        self.hits = hits
        self.model = model
        self._check_replicon_consistency()
        self._score = None
        self._genes_roles = None
<<<<<<< HEAD
        self._hit_weights = hit_weights
=======
        self._hit_weights = hit_wheights
>>>>>>> 56d2a3ed
        self.id = f"c{next(self._id)}"

    def __len__(self):
        return len(self.hits)

    def __getitem__(self, item):
        return self.hits[item]

<<<<<<< HEAD
    @property
    def hit_weights(self):
        return self._hit_weights
=======
>>>>>>> 56d2a3ed

    @property
    def loner(self):
        """
        :return: True if this cluster is made of only one hit representing a loner gene
                 False otherwise:
                 - contains several hits
                 - contains one hit but gene is not tag as loner (max_gene_required = 1)
        """
        # need this method in build_cluster before to transform ModelHit in Loner
        # so cannot rely on Loner type
        return len(self) == 1 and self.hits[0].gene_ref.loner


    def _check_replicon_consistency(self):
        """
        :raise: MacsypyError if all hits of a cluster are NOT related to the same replicon
        """
        rep_name = self.hits[0].replicon_name
        if not all([h.replicon_name == rep_name for h in self.hits]):
            msg = "Cannot build a cluster from hits coming from different replicons"
            _log.error(msg)
            raise MacsypyError(msg)


    def __contains__(self, v_hit):
        """
        :param v_hit: The hit to test
        :type v_hit: :class:`macsypy.hit.ModelHit` object
        :return: True if the hit is in the cluster hits, False otherwise
        """
        return v_hit in self.hits


    def fulfilled_function(self, gene):
        """

        :param gene: The gene which must be tested.
        :type gene: :class:`macsypy.gene.ModelGene` object
        :return: True if the cluster contains one hit which fulfill the function corresponding to the gene
                 (the gene hitself or an exchageable)
        """
        if self._genes_roles is None:
            self._genes_roles = {h.gene_ref.alternate_of().name for h in self.hits}
        if isinstance(gene, macsypy.gene.ModelGene):
            function = gene.name
        else:
            # gene is a string
            function = gene
        return function in self._genes_roles


    def merge(self, cluster, before=False):
        """
        merge the cluster in this one. (do it in place)

        :param cluster:
        :type cluster: :class:`macsypy.cluster.Cluster` object
        :param bool before: If False the hits of the cluster will be add at the end of this one,
                            Otherwise the cluster hits will be inserted before the hits of this one.
        :return: None
        :raise MacsypyError: if the two clusters have not the same model
        """
        if cluster.model != self.model:
            raise MacsypyError("Try to merge Clusters from different model")
        else:
            if before:
                self.hits = cluster.hits + self.hits
            else:
                self.hits.extend(cluster.hits)

    @property
    def replicon_name(self):
        return self.hits[0].replicon_name


    @property
    def score(self):
        if self._score is not None:
            return self._score
        else:
            seen_hits = {}
            _log.debug(f"===================== compute score for cluster =====================")
            for v_hit in self.hits:
                _log.debug(f"-------------- test hit {v_hit.gene.name} --------------")

                # attribute a score for this hit
                # according to status of the gene_ref in the model: mandatory/accessory
                if v_hit.status == GeneStatus.MANDATORY:
                    hit_score = self._hit_weights.mandatory
                elif v_hit.status == GeneStatus.ACCESSORY:
                    hit_score = self._hit_weights.accessory
                elif v_hit.status == GeneStatus.NEUTRAL:
                    hit_score = self._hit_weights.neutral
                else:
                    raise MacsypyError(f"a Cluster contains hit {v_hit.gene.name} {v_hit.position}"
                                       f" which is neither mandatory nor accessory: {v_hit.status}")
                _log.debug(f"{v_hit.id} is {v_hit.status} hit score = {hit_score}")

                # weighted the hit score according to the hit match the gene or
                # is an exchangeable
                if v_hit.gene_ref.is_exchangeable:
                    hit_score *= self._hit_weights.exchangeable
                    _log.debug(f"{v_hit.id} is exchangeable hit score = {hit_score}")
                else:
                    hit_score *= self._hit_weights.itself

                if v_hit.loner and v_hit.multi_system:
                    hit_score *= self._hit_weights.loner_multi_system
                    _log.debug(f"{v_hit.id} is loner and multi_system hit score = {hit_score}")

                # funct is the name of the gene if it code for itself
                # or the name of the reference gene if it's an exchangeable
                funct = v_hit.gene_ref.alternate_of().name
                if funct in seen_hits:
                    # count only one occurrence of each function per cluster
                    # the score use is the max of hit score for this function
                    if hit_score > seen_hits[funct]:
                        seen_hits[funct] = hit_score
                        _log.debug(f"{v_hit.id} code for {funct} update hit_score to {hit_score}")
                    else:
                        _log.debug(f"{v_hit.id} code for {funct} which is already take in count in cluster")
                else:
                    _log.debug(f"{v_hit.id} {v_hit.gene_ref.name} is not already in cluster")
                    seen_hits[funct] = hit_score

            hits_scores = seen_hits.values()
            score = sum(hits_scores)
            _log.debug(f"cluster score = sum({list(hits_scores)}) = {score}")
        _log.debug(f"===============================================================")
        self._score = score
        return score


    def __str__(self):
        """

        :return: a string representation of this cluster
        """
        s = f"""Cluster:
- model = {self.model.name}
- replicon = {self.replicon_name}
- hits = {', '.join([f"({h.id}, {h.gene.name}, {h.position})" for h in self.hits])}"""
        return s

    def replace(self, old, new):
        idx = self.hits.index(old)
        self.hits[idx] = new<|MERGE_RESOLUTION|>--- conflicted
+++ resolved
@@ -29,11 +29,7 @@
 
 from .error import MacsypyError
 from .gene import GeneStatus
-<<<<<<< HEAD
 from .hit import MultiSystem, Loner, LonerMultiSystem, get_best_hit_4_func
-=======
-from .hit import ModelHit, Loner, get_best_hit_4_func
->>>>>>> 56d2a3ed
 
 _log = logging.getLogger(__name__)
 
@@ -42,28 +38,6 @@
         """
         compute the distance (in number of gene between) between 2 hits
 
-<<<<<<< HEAD
-=======
-    :param hits: list of filtered hits
-    :type hits: list of :class:`macsypy.hit.CoreHit` objects
-    :param rep_info: the replicon to analyse
-    :type rep_info: :class:`macsypy.Indexes.RepliconInfo` object
-    :param model: the model to study
-    :type model: :class:`macsypy.model.Model` object
-    :return: list of regular clusters,
-             the True loners (loners not in cluster)
-             the multi systems hits
-    :rtype: tuple with 3 elements
-
-            * true_clusters which is list of :class:`Cluster` objects
-            * true_loners: a dict with the function and a :class:macsypy.hit.Loner object as value
-            * multi_systems_hits: a dict TODO
-    """
-    def collocates(h1, h2):
-        """
-        compute the distance (in number of gene between) between 2 hits
-
->>>>>>> 56d2a3ed
         :param :class:`macsypy.hit.ModelHit` h1: the first hit to compute inter hit distance
         :param :class:`macsypy.hit.ModelHit` h2: the second hit to compute inter hit distance
         :return: True if the 2 hits spaced by lesser or equal genes than inter_gene_max_space.
@@ -73,12 +47,7 @@
         dist = h2.get_position() - h1.get_position() - 1
         g1 = h1.gene_ref
         g2 = h2.gene_ref
-<<<<<<< HEAD
         model = g1.model
-        
-=======
-
->>>>>>> 56d2a3ed
         d1 = g1.inter_gene_max_space
         d2 = g2.inter_gene_max_space
 
@@ -99,7 +68,6 @@
             return dist <= inter_gene_max_space
         return False
 
-<<<<<<< HEAD
 
 def _clusterize(hits, model, hit_weights, rep_info):
     """
@@ -116,11 +84,6 @@
     :return: the clusters
     :rtype: list of :class:`macsypy.cluster.Cluster` objects.
     """
-=======
-    ##################
-    # build clusters #
-    ##################
->>>>>>> 56d2a3ed
     clusters = []
     cluster_scaffold = []
     # sort hits by increasing position and then descending score
@@ -135,11 +98,7 @@
         previous_hit = cluster_scaffold[0]
 
         for m_hit in hits[1:]:
-<<<<<<< HEAD
             if _collocates(previous_hit, m_hit, rep_info):
-=======
-            if collocates(previous_hit, m_hit):
->>>>>>> 56d2a3ed
                 cluster_scaffold.append(m_hit)
             else:
                 if len(cluster_scaffold) > 1:
@@ -172,11 +131,7 @@
             # handle circularity
             # if there are clusters
             # may be the hit collocate with the first hit of the first cluster
-<<<<<<< HEAD
             if clusters and _collocates(cluster_scaffold[0], clusters[0].hits[0], rep_info):
-=======
-            if clusters and collocates(cluster_scaffold[0], clusters[0].hits[0]):
->>>>>>> 56d2a3ed
                 new_cluster = Cluster(cluster_scaffold, model, hit_weights)
                 clusters[0].merge(new_cluster, before=True)
             elif cluster_scaffold[0].gene_ref.loner:
@@ -192,7 +147,6 @@
 
         # handle circularity
         if len(clusters) > 1:
-<<<<<<< HEAD
             if _collocates(clusters[-1].hits[-1], clusters[0].hits[0], rep_info):
                 clusters[0].merge(clusters[-1], before=True)
                 clusters = clusters[:-1]
@@ -302,69 +256,8 @@
     true_loners = {func_name: Cluster([loner], model, hit_weights) for func_name, loner in true_loners.items()}
     return true_loners, true_clusters
 
-=======
-            if collocates(clusters[-1].hits[-1], clusters[0].hits[0]):
-                clusters[0].merge(clusters[-1], before=True)
-                clusters = clusters[:-1]
->>>>>>> 56d2a3ed
-
-        ###################
-        # get True Loners #
-        ###################
-        # true_loner is a hit which encode for a gene tagged as loner
-        # and which does NOT clusterize with some other hits of interest
-        true_clusters = []
-        true_loners = {}
-
-        for clstr in clusters:
-            if len(clstr) > 1:
-                true_clusters.append(clstr)
-            elif clstr.loner:
-                loner = clstr[0]
-                func_name = loner.gene_ref.alternate_of().name
-                if func_name in true_loners:
-                    true_loners[func_name].append(loner)
-                else:
-                    true_loners[func_name] = [loner]
-            else:
-                # it's a cluster of 1 hit
-                # but it's NOT a loner
-                # min_genes_required == 1
-                true_clusters.append(clstr)
-
-        for func_name in true_loners:
-            # transform ModelHit in Loner
-            loners =  true_loners[func_name]
-            true_loners[func_name] = []
-            for i in range(len(loners)):
-                counterpart = loners[:]
-                hit = counterpart.pop(i)
-                true_loners[func_name].append(Loner(hit, counterpart=counterpart))
-            # replace List of Loners by the best Loner
-            best_loner = get_best_hit_4_func(func_name, true_loners[func_name], key='score')
-            true_loners[func_name] = best_loner
-
-        true_loners = {func_name: Cluster([loner], model, hit_weights) for func_name, loner in true_loners.items()}
-
-        ##########################
-        # get multi_systems hits #
-        ##########################
-        multi_system_hits = {}
-        for clstr in true_clusters:
-            for hit in clstr.hits:
-                if not hit.gene_ref.multi_system:
-                    continue
-                func_name = hit.gene_ref.alternate_of().name
-                if func_name in multi_system_hits:
-                    multi_system_hits[func_name].append(hit)
-                else:
-                    multi_system_hits[func_name] = [hit]
-        for func_name in multi_system_hits:
-            best_loner = get_best_hit_4_func(func_name, multi_system_hits[func_name], key='score')
-            # replace list of multisystem hit by the best one
-            multi_system_hits[func_name] = best_loner
-
-<<<<<<< HEAD
+
+
 def build_clusters(hits, rep_info, model, hit_weights):
     """
     From a list of filtered hits, and replicon information (topology, length),
@@ -398,9 +291,6 @@
         clusters, multi_system_hits = set_multi_system_hit(clusters)
         true_loners, true_clusters = _get_true_loners(clusters, model, hit_weights)
 
-=======
-        multi_system_hits = {func_name: Cluster([ms], model, hit_weights) for func_name, ms in multi_system_hits.items()}
->>>>>>> 56d2a3ed
     else:  # there is not hits
         true_clusters = []
         true_loners = {}
@@ -428,11 +318,7 @@
         self._check_replicon_consistency()
         self._score = None
         self._genes_roles = None
-<<<<<<< HEAD
         self._hit_weights = hit_weights
-=======
-        self._hit_weights = hit_wheights
->>>>>>> 56d2a3ed
         self.id = f"c{next(self._id)}"
 
     def __len__(self):
@@ -441,12 +327,9 @@
     def __getitem__(self, item):
         return self.hits[item]
 
-<<<<<<< HEAD
     @property
     def hit_weights(self):
         return self._hit_weights
-=======
->>>>>>> 56d2a3ed
 
     @property
     def loner(self):
