--- conflicted
+++ resolved
@@ -44,13 +44,8 @@
 from macsypy.error import OptionError
 from macsypy import cluster
 from macsypy.hit import get_best_hits
-<<<<<<< HEAD
 from macsypy.system import match, System, HitSystemTracker, StringSystemSerializer, TsvSystemSerializer
-from macsypy.utils import get_models_name_to_detect
-=======
-from macsypy.system import match, System, HitSystemTracker, SystemSerializer
 from macsypy.utils import get_def_to_detect
->>>>>>> 0492c309
 from macsypy.profile import ProfileFactory
 from macsypy.model import ModelBank
 from macsypy.gene import GeneBank
@@ -460,25 +455,9 @@
                             systems.append(res)
                         else:
                             rejected_clusters.append(res)
-<<<<<<< HEAD
-
-        system_filename = os.path.join(config.working_dir(), "systems.txt")
-        tsv_filename = os.path.join(config.working_dir(), "systems.tsv")
-        track_multi_systems_hit = HitSystemTracker(systems)
-
-        systems.sort(key=lambda syst: (syst.replicon_name, syst.clusters[0].hits[0].position, syst.model.fqn, - syst.score))
-
-        with open(system_filename, "w") as sys_file:
-            systems_to_txt(systems, track_multi_systems_hit, sys_file)
-
-        with open(tsv_filename, "w") as tsv_file:
-            systems_to_tsv(systems, track_multi_systems_hit, tsv_file)
-
-        cluster_filename = os.path.join(config.working_dir(), "rejected_clusters.txt")
-        with open(cluster_filename, "w") as clst_file:
-            rejected_clst_to_txt(rejected_clusters, clst_file)
-    else:
-        logger.info("No hits found in this data set.")
+        if systems:
+            systems.sort(key=lambda syst: (syst.replicon_name, syst.position[0], syst.model.fqn, - syst.score))
+    return systems, rejected_clusters
 
 
 def _outfile_header():
@@ -498,17 +477,14 @@
     :return: None
     """
     print(_outfile_header(), file=sys_file)
-    print("# Systems found:", file=sys_file)
-    print(TsvSystemSerializer.header, file=sys_file)
-    for system in systems:
-        sys_serializer = TsvSystemSerializer(system, hit_system_tracker)
-        print(sys_serializer.serialize(), file=sys_file)
-=======
-        if systems:
-            systems.sort(key=lambda system: (system.model.fqn, - system.score, system.loci))
-    return systems, rejected_clusters
->>>>>>> 0492c309
-
+    if systems:
+        print("# Systems found:", file=sys_file)
+        print(TsvSystemSerializer.header, file=sys_file)
+        for system in systems:
+            sys_serializer = TsvSystemSerializer(system, hit_system_tracker)
+            print(sys_serializer.serialize(), file=sys_file)
+    else:
+        print("# No Systems found", file=sys_file)
 
 def systems_to_txt(systems, hit_system_tracker, sys_file):
     """
@@ -522,25 +498,16 @@
     :type sys_file: file object
     :return: None
     """
-<<<<<<< HEAD
+
     print(_outfile_header(), file=sys_file)
-    print("# Systems found:\n", file=sys_file)
-    for system in systems:
-        sys_serializer = StringSystemSerializer(system, hit_system_tracker)
-        print(sys_serializer.serialize(), file=sys_file)
-        print("=" * 60, file=sys_file)
-=======
-    print(f"# macsyfinder {macsypy.__version__}", file=sys_file)
-    print(f"# {' '.join(sys.argv)}", file=sys_file)
     if systems:
         print("# Systems found:\n", file=sys_file)
         for system in systems:
-            sys_serializer = SystemSerializer(system, hit_system_tracker)
-            print(sys_serializer, file=sys_file)
+            sys_serializer = StringSystemSerializer(system, hit_system_tracker)
+            print(sys_serializer.serialize(), file=sys_file)
             print("=" * 60, file=sys_file)
     else:
         print("# No Systems found", file=sys_file)
->>>>>>> 0492c309
 
 
 def rejected_clst_to_txt(rejected_clusters, clst_file):
@@ -553,16 +520,7 @@
     :type clst_file: file object
     :return: None
     """
-<<<<<<< HEAD
     print(_outfile_header(), file=clst_file)
-    print("# Rejected clusters:\n", file=clst_file)
-
-    for rej_clst in rejected_clusters:
-        print(rej_clst, file=clst_file)
-        print("=" * 60, file=clst_file)
-=======
-    print(f"# macsyfinder {macsypy.__version__}", file=clst_file)
-    print(f"# {' '.join(sys.argv)}", file=clst_file)
     if rejected_clusters:
         print("# Rejected clusters:\n", file=clst_file)
         for rej_clst in rejected_clusters:
@@ -570,7 +528,6 @@
             print("=" * 60, file=clst_file)
     else:
         print("# No Rejected clusters", file=clst_file)
->>>>>>> 0492c309
 
 
 def main(args=None, loglevel=None):
@@ -648,14 +605,18 @@
         # Write the results in files #
         ##############################
         system_filename = os.path.join(config.working_dir(), "macsyfinder.systems")
+        tsv_filename = os.path.join(config.working_dir(), "systems.tsv")
         track_multi_systems_hit = HitSystemTracker(systems)
 
         with open(system_filename, "w") as sys_file:
-            systems_to_file(systems, track_multi_systems_hit, sys_file)
+            systems_to_txt(systems, track_multi_systems_hit, sys_file)
+
+        with open(tsv_filename, "w") as tsv_file:
+            systems_to_tsv(systems, track_multi_systems_hit, tsv_file)
 
         cluster_filename = os.path.join(config.working_dir(), "macsyfinder.rejected_cluster")
         with open(cluster_filename, "w") as clst_file:
-            rejected_clst_to_file(rejected_clusters, clst_file)
+            rejected_clst_to_txt(rejected_clusters, clst_file)
         if not (systems or rejected_clusters):
             logger.info("No hits found in this dataset.")
     logger.info("END")
