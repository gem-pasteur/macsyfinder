#########################################################################
# MacSyFinder - Detection of macromolecular systems in protein dataset  #
#               using systems modelling and similarity search.          #
# Authors: Sophie Abby, Bertrand Neron                                  #
# Copyright (c) 2014-2020  Institut Pasteur (Paris) and CNRS.           #
# See the COPYRIGHT file for details                                    #
#                                                                       #
# This file is part of MacSyFinder package.                             #
#                                                                       #
# MacSyFinder is free software: you can redistribute it and/or modify   #
# it under the terms of the GNU General Public License as published by  #
# the Free Software Foundation, either version 3 of the License, or     #
# (at your option) any later version.                                   #
#                                                                       #
# MacSyFinder is distributed in the hope that it will be useful,        #
# but WITHOUT ANY WARRANTY; without even the implied warranty of        #
# MERCHANTABILITY or FITNESS FOR A PARTICULAR PURPOSE. See the          #
# GNU General Public License for more details .                         #
#                                                                       #
# You should have received a copy of the GNU General Public License     #
# along with MacSyFinder (COPYING).                                     #
# If not, see <https://www.gnu.org/licenses/>.                          #
#########################################################################


import sys
import os
import argparse
import logging
import itertools

from operator import attrgetter  # To be used with "sorted"
from textwrap import dedent

import colorlog
_log = colorlog.getLogger('macsypy')

import macsypy
from macsypy.config import MacsyDefaults, Config
from macsypy.registries import ModelRegistry, scan_models_dir
from macsypy.definition_parser import DefinitionParser
from macsypy.search_genes import search_genes
from macsypy.database import Indexes, RepliconDB
from macsypy.error import MacsypyError, OptionError
from macsypy import cluster
from macsypy.hit import get_best_hits
from macsypy.system import match, System, HitSystemTracker, TxtSystemSerializer, TsvSystemSerializer
from macsypy.utils import get_def_to_detect
from macsypy.profile import ProfileFactory
from macsypy.model import ModelBank
from macsypy.gene import GeneBank
from macsypy.score import BestSystemSelector


def get_version_message():
    """
    :return: the long description of the macsyfinder version
    :rtype: str
    """
    version = macsypy.__version__
    vers_msg = f"""Macsyfinder {version}
Python {sys.version}

MacsyFinder is distributed under the terms of the GNU General Public License (GPLv3).
See the COPYING file for details.

If you use this software please cite:
{macsypy.__citation__}
and don't forget to cite models used:
macsydata cite <model>
"""
    return vers_msg


def list_models(args):
    """
    :param args: The command line argument once parsed
    :type args: :class:`argparse.Namespace` object
    :return: a string representation of all models and submodels installed.
    :rtype: str
    """
    config = Config(MacsyDefaults(), args)
    registry = ModelRegistry()
    models_loc_available = scan_models_dir(config.models_dir(),
                                           profile_suffix=config.profile_suffix(),
                                           relative_path=config.relative_path())
    for model_loc in models_loc_available:
        registry.add(model_loc)
    return str(registry)


def parse_args(args):
    """

    :param args: The arguments provided on the command line
    :type args: List of strings [without the program name]
    :return: The arguments parsed
    :rtype: :class:`aprgparse.Namespace` object.
    """
    parser = argparse.ArgumentParser(
        epilog="For more details, visit the MacSyFinder website and see the MacSyFinder documentation.",
        # formatter_class=ArgumentDefaultsHelpRawTextFormatter,
        formatter_class=argparse.RawTextHelpFormatter,
        description=dedent('''



         *            *               *                   *
    *           *               *   *   *  *    **                *   *
      **     *    *   *  *     *                    *               *
        __  __  *              ____ *        *  *  *    **     *
    || |  \/  | __ _  ___  || / ___| _   _  ||   ___ _         _        *
    || | |\/| |/ _` |/ __| || \___ \| | | | ||  | __(_)_ _  __| |___ _ _
    || | |  | | (_| | (__  ||  ___) | |_| | ||  | _|| | ' \/ _` / -_) '_|
    || |_|  |_|\__,_|\___| || |____/ \__, | ||  |_| |_|_||_\__,_\___|_|
               *             *       |___/         *                   *
     *      *   * *     *   **         *   *  *           *
      *      *         *        *    *              *
                 *                           *  *           *     *


    MacSyFinder - Detection of macromolecular systems in protein datasets 
    using systems modelling and similarity search.  
    '''))

    msf_def = MacsyDefaults()
    # , formatter_class=argparse.RawDescriptionHelpFormatter)
    # , formatter_class=argparse.ArgumentDefaultsHelpFormatter)
    parser.add_argument("-m", "--models",
                        action='append',
                        nargs='*',
                        default=None,
                        help="""The models to search. The --models option can be set several times.'
For each --models options the first element must be the name of family models, 
followed by the name of the models.
If the name 'all' is in the list all models from the family will be searched.'
'--models TXSS Flagellum T2SS' 
          means MSF will search for models TXSS/Flagellum and TXSS/T2SS
'--models TXSS all' 
          means for all models found in model package TXSS
'--models CRIPRcas/subtyping all' 
         means MSF will search for all models described in the CRISPRCas/subtyping subfamily.
(required unless --previous-run is set)
""")

    genome_options = parser.add_argument_group(title="Input dataset options")
    genome_options.add_argument("--sequence-db",
                                action='store',
                                default=None,
                                help="""Path to the sequence dataset in fasta format.
(required unless --previous-run is set)
""")

    genome_options.add_argument("--db-type",
                                choices=['unordered_replicon', 'ordered_replicon', 'gembase', 'unordered'],
                                default=None,
                                help='''The type of dataset to deal with. "unordered_replicon" corresponds
to a non-assembled genome,"unordered" to a metagenomic dataset,
"ordered_replicon" to an assembled genome,
and "gembase" to a set of replicons where sequence identifiers
follow this convention: ">RepliconName SequenceID".
(required unless --previous-run is set)
''')

    genome_options.add_argument("--replicon-topology",
                                choices=['linear', 'circular'],
                                default=None,
                                help="""The topology of the replicons
(this option is meaningful only if the db_type is
'ordered_replicon' or 'gembase'.
""")

    genome_options.add_argument("--topology-file",
                                default=None,
                                help="""Topology file path. The topology file allows to specify a topology
(linear or circular) for each replicon (this option is meaningful only if
the db_type is 'ordered_replicon' or 'gembase'.
A topology file is a tabular file with two columns:
the 1st is the replicon name, and the 2nd the corresponding topology:
\"RepliconA\tlinear\"
""")

    genome_options.add_argument("--idx",
                                action='store_true',
                                default=False,
                                help=f"""Forces to build the indexes for the sequence dataset even
if they were previously computed and present at the dataset location.
(default: {msf_def['idx']})"""
                                )

    system_options = parser.add_argument_group(title="Systems detection options")
    system_options.add_argument("--inter-gene-max-space",
                                action='append',
                                nargs=2,
                                default=None,
                                help="""Co-localization criterion: maximum number of components non-matched by a
profile allowed between two matched components
for them to be considered contiguous.
Option only meaningful for 'ordered' datasets.
The first value must match to a model, the second to a number of components.
This option can be repeated several times:
    "--inter-gene-max-space TXSS/T2SS 12 --inter-gene-max-space TXSS/Flagellum 20
"""
                                )
    system_options.add_argument("--min-mandatory-genes-required",
                                action='append',
                                nargs=2,
                                default=None,
                                help="""The minimal number of mandatory genes required for model assessment.
The first value must correspond to a model fully qualified name, the second value to an integer.
This option can be repeated several times:
    "--min-mandatory-genes-required TXSS/T2SS 15 --min-mandatory-genes-required TXSS/Flagellum 10"
"""
                                )
    system_options.add_argument("--min-genes-required",
                                action='append',
                                nargs=2,
                                default=None,
                                help="""The minimal number of genes required for model assessment "
(includes both 'mandatory' and 'accessory' components).
The first value must correspond to a model fully qualified name, the second value to an integer.
This option can be repeated several times:
    "--min-genes-required TXSS/T2SS 15 --min-genes-required TXSS/Flagellum 10
"""
                                )
    system_options.add_argument("--max-nb-genes",
                                action='append',
                                nargs=2,
                                default=None,
                                help=argparse.SUPPRESS
#                               the max-nb-genes is implemented untli config
#                               but not used in quorum
#                               so disable it until we found a biological use case
#                               help="""The maximal number of genes required for model assessment.
# The first value must correspond to a model name, the second value to an integer.
# This option can be repeated several times:
#     "--max-nb-genes TXSS/T2SS 5 --max-nb-genes TXSS/Flagellum 10"
# """
                                )
    system_options.add_argument("--multi-loci",
                                action='store',
                                default=None,
                                help="""Specifies if the system can be detected as a 'scattered' system.
The models are specified as a comma separated list of fully qualified name
    "--multi-loci model_familyA/model_1,model_familyB/model_2"
""")
    hmmer_options = parser.add_argument_group(title="Options for Hmmer execution and hits filtering")
    hmmer_options.add_argument('--hmmer',
                               action='store',
                               default=None,
                               help=f"""Path to the hmmsearch program.
If it is not specify rely on the PATH
(default: {msf_def['hmmer']})""")
    hmmer_options.add_argument('--e-value-search',
                               action='store',
                               type=float,
                               default=None,
                               help=f"""Maximal e-value for hits to be reported during hmmsearch search.
By default MF set per profile threshold for hmmsearch run (--cut_ga option)
If --e-value-search is set the --cut-ga option is disabled and the new threshold
(-E in hmmsearch) is applied to all profiles.)
(default: {msf_def['e_value_search']})
""")
    hmmer_options.add_argument('--i-evalue-sel',
                               action='store',
                               type=float,
                               default=None,
                               help=f"""Maximal independent e-value for Hmmer hits to be selected for system detection.
(default:{msf_def['i_evalue_sel']})""")
    hmmer_options.add_argument('--coverage-profile',
                               action='store',
                               type=float,
                               default=None,
                               help=f"""Minimal profile coverage required in the hit alignment to allow
the hit selection for system detection. 
(default: {msf_def['coverage_profile']})""")

    dir_options = parser.add_argument_group(title="Path options", description=None)
    dir_options.add_argument('--models-dir',
                             action='store',
                             default=None,
                             help="""specify the path to the models if the models are not installed in the canonical place.
It gather definitions (xml files) and hmm profiles in a specific
structure. A directory with the name of the model with at least two directories
profiles" which contains all hmm profile for gene describe in definitions and
models" which contains either xml file of definitions or subdirectories
to organize the model in subsystems.""")
    dir_options.add_argument('-o', '--out-dir',
                             action='store',
                             default=None,
                             help="""Path to the directory where to store results.
if out-dir is specified res-search-dir will be ignored.""")
    dir_options.add_argument('--res-search-suffix',
                             action='store',
                             default=None,
                             help="The suffix to give to Hmmer raw output files. "
                                  f"(default: {msf_def['res_search_suffix']})")
    dir_options.add_argument('--res-extract-suffix',
                             action='store',
                             default=None,
                             help="The suffix to give to filtered hits output files. "
                                  f"(default: {msf_def['res_extract_suffix']})")
    dir_options.add_argument('--profile-suffix',
                             action='store',
                             default=None,
                             help=f"""The suffix of profile files. For each 'Gene' element, the corresponding profile is
searched in the 'profile_dir', in a file which name is based on the
Gene name + the profile suffix.
For instance, if the Gene is named 'gspG' and the suffix is '.hmm3',
then the profile should be placed at the specified location 
and be named 'gspG.hmm3'
(default: {msf_def['profile_suffix']})"""
                             )

    general_options = parser.add_argument_group(title="General options", description=None)
    general_options.add_argument("-w", "--worker",
                                 action='store',
                                 type=int,
                                 default=None,
                                 help=f"""Number of workers to be used by MacSyFinder.
In the case the user wants to run MacSyFinder in a multi-thread mode.
(0 mean all cores will be used).
(default: {msf_def['worker']})"""
                                 )
    general_options.add_argument("-v", "--verbosity",
                                 action="count",
                                 default=0,
                                 help="""Increases the verbosity level. There are 4 levels:
Error messages (default), Warning (-v), Info (-vv) and Debug.(-vvv)""")
    general_options.add_argument("--mute",
                                 action="store_true",
                                 default=False,
                                 help=f"""mute the log on stdout.
(continue to log on macsyfinder.log)
(default: {msf_def['mute']})""")
    general_options.add_argument("--version",
                                 action="version",
                                 version=get_version_message())
    general_options.add_argument("-l", "--list-models",
                                 action="store_true",
                                 default=False,
                                 help="display the all models installed in generic location and quit.")
    general_options.add_argument("--cfg-file",
                                 action='store',
                                 help="Path to a MacSyFinder configuration file to be used.")
    general_options.add_argument("--previous-run",
                                 action='store',
                                 default=None,
                                 help="""Path to a previous MacSyFinder run directory.
It allows to skip the Hmmer search step on same dataset,
as it uses previous run results and thus parameters regarding Hmmer detection.
The configuration file from this previous run will be used.
Conflict with options  
    --config, --sequence-db, --profile-suffix, --res-extract-suffix, --e-value-res, --db-type, --hmmer""")
    general_options.add_argument("--relative-path",
                                 action='store_true',
                                 default=False,
                                 help=argparse.SUPPRESS)
    # 'relative-path' option help message (currently hidden)
    # Use relative paths instead of absolute paths. This option is used
    # by developers to generate portable data set, as for example test
    # data set, which are used on many different machines (using previous-run option).

    parsed_args = parser.parse_args(args)
    return parser, parsed_args


def search_systems(config, model_bank, gene_bank, profile_factory, logger):
    """
    Do the job, this function is the orchestrator of all the macsyfinder mechanics
    at the end several files are produced containing the results

      - macsyfinder.conf: The set of variables used to runt this job
      - macsyfinder.systems: The list of the potential systems
      - macsyfinder.rejected_cluster: The list of all clusters and clustrs combination
                                      which has been rejected and the reason
      - macsyfinder.log: the copy of the standard output

    :param config: The MacSyFinder Configuration
    :type config: :class:`macsypy.config.Config` object
    :param model_bank: The bank populated with the available models
    :type model_bank: :class:`macsypy.model.ModelBank` object
    :param gene_bank: the bank containing all genes
    :type gene_bank: :class:`macsypy.gene.GeneBank` object
    :param profile_factory: The profile factory
    :type profile_factory: :class:`macsypy.gene.ProfileFactory`
    :param logger: The logger use to display information to the user.
                   It must be initialized. see :func:`macsypy.init_logger`
    :type logger: :class:`colorlog.Logger` object
    :return: the systems and rejected clusters found
    :rtype: ([:class:`macsypy.system.System`, ...], [:class:`macsypy.cluster.RejectedCluster`, ...])
    """
    working_dir = config.working_dir()
    config.save(path_or_buf=os.path.join(working_dir, config.cfg_name))
    registry = ModelRegistry()
    models_loc_available = scan_models_dir(config.models_dir(),
                                           profile_suffix=config.profile_suffix(),
                                           relative_path=config.relative_path())
    for model_loc in models_loc_available:
        registry.add(model_loc)
    # build indexes
    idx = Indexes(config)
    idx.build(force=config.idx)

    # create models
    parser = DefinitionParser(config, model_bank, gene_bank, registry, profile_factory)
    try:
        models_def_to_detect = get_def_to_detect(config.models(), registry)
    except KeyError as err:
        sys.exit(f"macsyfinder: {err}")

    parser.parse(models_def_to_detect)

    logger.info(f"MacSyFinder's results will be stored in working_dir{working_dir}")
    logger.info(f"Analysis launched on {config.sequence_db()} for model(s):")

    for m in models_def_to_detect:
        logger.info(f"\t- {m.fqn}")

    models_to_detect = [model_bank[model_loc.fqn] for model_loc in models_def_to_detect]
    all_genes = []
    for model in models_to_detect:
        genes = model.mandatory_genes + model.accessory_genes + model.neutral_genes + model.forbidden_genes
        # Exchangeable (formerly homologs/analogs) are also added because they can "replace" an important gene...
        ex_genes = []

        for g in genes:
            ex_genes += g.exchangeables
        all_genes += (genes + ex_genes)
    #############################################
    # this part of code is executed in parallel
    #############################################
    try:
        all_reports = search_genes(all_genes, config)
    except Exception as err:
        sys.exit(str(err))
    #############################################
    # end of parallel code
    #############################################
    all_hits = [hit for subl in [report.hits for report in all_reports] for hit in subl]

    systems = []
    rejected_clusters = []
    if len(all_hits) > 0:
        # It's important to keep this sorting to have in last all_hits version
        # the hits with the same replicon_name and position sorted by score
        # the best score in first
        hits_by_replicon = {}
        for hit in all_hits:
            if hit.replicon_name in hits_by_replicon:
                hits_by_replicon[hit.replicon_name].append(hit)
            else:
                hits_by_replicon[hit.replicon_name] = [hit]

        for rep_name in hits_by_replicon:
            hits_by_replicon[rep_name] = get_best_hits(hits_by_replicon[rep_name], key='score')
            hits_by_replicon[rep_name].sort(key=attrgetter('position'))

        models_to_detect = sorted(models_to_detect, key=attrgetter('name'))
        db_type = config.db_type()
        if db_type in ('ordered_replicon', 'gembase'):
            rep_db = RepliconDB(config)
            for rep_name in hits_by_replicon:
                logger.info(f"Hits analysis for replicon {rep_name}")
                rep_info = rep_db[rep_name]
                for model in models_to_detect:
                    logger.info(f"Check model {model.fqn}")
                    hits_related_one_model = model.filter(hits_by_replicon[rep_name])
                    logger.debug("{:#^80}".format(" hits related to {} ".format(model.name)))
                    logger.debug("".join([str(h) for h in hits_related_one_model]))
                    logger.debug("#" * 80)
                    logger.info("Building clusters")
                    clusters = cluster.build_clusters(hits_related_one_model, rep_info, model)
                    logger.debug("{:#^80}".format("CLUSTERS"))
                    logger.debug("\n" + "\n".join([str(c) for c in clusters]))
                    logger.debug("#" * 80)
                    logger.info("Searching systems")
                    if model.multi_loci:
                        # The loners are already in clusters lists with their context
                        # so they are take in account
                        clusters_combination = [itertools.combinations(clusters, i) for i in range(1, len(clusters) + 1)]
                    else:
                        # we must add loners manually
                        # but only if the cluster does not already contains them
                        loners = cluster.get_loners(hits_related_one_model, model)
                        clusters_combination = []
                        for one_cluster in clusters:
                            one_clust_combination = [one_cluster]
                            filtered_loners = cluster.filter_loners(one_cluster, loners)
                            one_clust_combination.extend(filtered_loners)
                            clusters_combination.append([one_clust_combination])

                    for one_combination_set in clusters_combination:
                        for one_clust_combination in one_combination_set:
                            res = match(one_clust_combination, model)
                            if isinstance(res, System):
                                systems.append(res)
                            else:
                                rejected_clusters.append(res)

        elif db_type in ("unordered_replicon", "unordered"):
            for rep_name in hits_by_replicon:
                logger.info(f"Hits analysis for replicon {rep_name}")
                for model in models_to_detect:
                    logger.info(f"Check model {model.fqn}")
                    hits_related_one_model = model.filter(hits_by_replicon[rep_name])
                    clust = cluster.Cluster(hits_related_one_model, model)
                    res = match([clust], model)
                    if isinstance(res, System):
                        systems.append(res)
                    else:
                        rejected_clusters.append(res)
        else:
            raise MacsypyError(f"dbtype have an invalid value {db_type}")
    if systems:
        systems.sort(key=lambda syst: (syst.replicon_name, syst.position[0], syst.model.fqn, - syst.score))
    return systems, rejected_clusters


def _outfile_header():
    header = f"""# macsyfinder {macsypy.__version__}
# {' '.join(sys.argv)}"""
    return header


def systems_to_tsv(systems, hit_system_tracker, sys_file):
    """
    print systems occurrences in a file in tabulated  format

    :param systems: list of systems found
    :type systems: list of :class:`macsypy.system.System` objects
    :param sys_file: The file where to write down the systems occurrences
    :type sys_file: file object
    :return: None
    """
    print(_outfile_header(), file=sys_file)
    if systems:
        print("# Systems found:", file=sys_file)
        print(TsvSystemSerializer.header, file=sys_file)
        for system in systems:
            sys_serializer = TsvSystemSerializer(system, hit_system_tracker)
            print(sys_serializer.serialize(), file=sys_file)
    else:
        print("# No Systems found", file=sys_file)


def systems_to_txt(systems, hit_system_tracker, sys_file):
    """
    print systems occurrences in a file in human readable format

    :param systems: list of systems found
    :type systems: list of :class:`macsypy.system.System` objects
    :param hit_system_tracker: a filled HitSystemTracker.
    :type hit_system_tracker: :class:`macsypy.system.HitSystemTracker` object
    :param sys_file: The file where to write down the systems occurrences
    :type sys_file: file object
    :return: None
    """

    print(_outfile_header(), file=sys_file)
    if systems:
        print("# Systems found:\n", file=sys_file)
        for system in systems:
            sys_serializer = TxtSystemSerializer(system, hit_system_tracker)
            print(sys_serializer.serialize(), file=sys_file)
            print("=" * 60, file=sys_file)
    else:
        print("# No Systems found", file=sys_file)


def rejected_clst_to_txt(rejected_clusters, clst_file):
    """
    print rejected clusters in a file

    :param rejected_clusters: list of clusters which does not contitute a system
    :type rejected_clusters: list of :class:`macsypy.cluster.RejectedClusters` objects
    :param clst_file: The file where to write down the rejected clusters
    :type clst_file: file object
    :return: None
    """
    print(_outfile_header(), file=clst_file)
    if rejected_clusters:
        print("# Rejected clusters:\n", file=clst_file)
        for rej_clst in rejected_clusters:
            print(rej_clst, file=clst_file)
            print("=" * 60, file=clst_file)
    else:
        print("# No Rejected clusters", file=clst_file)


def main(args=None, loglevel=None):
    """
    main entry point to MacSyFinder do some check before to launch :func:`main_search_systems` which is
    the real function that perform a search

    :param args: the arguments passed on the command line without the program name
    :type args: List of string
    :param loglevel: the output verbosity
    :type loglevel: a positive int or a string among 'DEBUG', 'INFO', 'WARNING', 'ERROR', 'CRITICAL'
    """
    args = sys.argv[1:] if args is None else args
    parser, parsed_args = parse_args(args)

    defaults = MacsyDefaults()
    config = Config(defaults, parsed_args)

    ###########################
    # creation of working dir
    ###########################
    working_dir = config.working_dir()
    if not os.path.exists(working_dir):
        os.makedirs(working_dir)
    else:
        if os.path.isdir(working_dir):
            if os.listdir(working_dir):
                raise ValueError(f"'{working_dir}' already exists and is not a empty")
        else:
            raise ValueError(f"'{working_dir}' already exists and is not a directory")

    ################
    # init loggers #
    ################
    macsypy.init_logger(log_file=os.path.join(config.working_dir(), config.log_file()),
                        out=not config.mute())
    if not loglevel:
        # logs are specify from args options
        macsypy.logger_set_level(level=config.log_level())
    else:
        # used by unit tests to mute or unmute logs
        macsypy.logger_set_level(level=loglevel)

    logger = logging.getLogger('macsypy.macsyfinder')

    if parsed_args.list_models:
        print(list_models(parsed_args), file=sys.stdout)
        sys.exit(0)
    else:
        if not parsed_args.previous_run and not parsed_args.models:
            parser.print_help()
            print()
            sys.tracebacklimit = 0
            raise OptionError("argument --models or --previous-run is required.")
        elif not parsed_args.previous_run and not parsed_args.sequence_db:
            parser.print_help()
            print()
            sys.tracebacklimit = 0
            raise OptionError("argument --sequence-db or --previous-run is required.")
        elif not parsed_args.previous_run and not parsed_args.db_type:
            parser.print_help()
            print()
            sys.tracebacklimit = 0
            raise OptionError("argument --db-type or --previous-run is required.")

        _log.info(f"command used: {' '.join(sys.argv)}")

        models = ModelBank()
        genes = GeneBank()
        profile_factory = ProfileFactory(config)

        systems, rejected_clusters = search_systems(config, models, genes, profile_factory, logger)

        ##############################
        # Write the results in files #
        ##############################
        system_filename = os.path.join(config.working_dir(), "all_systems.txt")
        tsv_filename = os.path.join(config.working_dir(), "all_systems.tsv")
        track_multi_systems_hit = HitSystemTracker(systems)

        with open(system_filename, "w") as sys_file:
            systems_to_txt(systems, track_multi_systems_hit, sys_file)

        with open(tsv_filename, "w") as tsv_file:
            systems_to_tsv(systems, track_multi_systems_hit, tsv_file)

        cluster_filename = os.path.join(config.working_dir(), "rejected_clusters.txt")
        with open(cluster_filename, "w") as clst_file:
            rejected_clst_to_txt(rejected_clusters, clst_file)
        if not (systems or rejected_clusters):
<<<<<<< HEAD
            logger.info("No hits found in this dataset.")

        ###########################
        # select the best systems #
        ###########################
        best_systems = []
        systems = sorted(systems, key=lambda s: (s.replicon_name, s.model.fqn))
        for _, sys_group in itertools.groupby(systems, key=lambda s: (s.replicon_name, s.model.fqn)):
            bss = BestSystemSelector(list(sys_group), track_multi_systems_hit)
            best_systems.extend(bss.best_system())

        best_systems.sort(key=lambda syst: (syst.replicon_name, syst.position[0], syst.model.fqn, - syst.score))
        tsv_filename = os.path.join(config.working_dir(), "best_systems.tsv")
        with open(tsv_filename, "w") as tsv_file:
            systems_to_tsv(best_systems, track_multi_systems_hit, tsv_file)


=======
            logger.info("No Systems found in this dataset.")
>>>>>>> 4128eb8f
    logger.info("END")


if __name__ == "__main__":
    main()<|MERGE_RESOLUTION|>--- conflicted
+++ resolved
@@ -676,8 +676,7 @@
         with open(cluster_filename, "w") as clst_file:
             rejected_clst_to_txt(rejected_clusters, clst_file)
         if not (systems or rejected_clusters):
-<<<<<<< HEAD
-            logger.info("No hits found in this dataset.")
+            logger.info("No Systems found in this dataset.")
 
         ###########################
         # select the best systems #
@@ -693,10 +692,6 @@
         with open(tsv_filename, "w") as tsv_file:
             systems_to_tsv(best_systems, track_multi_systems_hit, tsv_file)
 
-
-=======
-            logger.info("No Systems found in this dataset.")
->>>>>>> 4128eb8f
     logger.info("END")
 
 
