#########################################################################
# MacSyFinder - Detection of macromolecular systems in protein dataset  #
#               using systems modelling and similarity search.          #
# Authors: Sophie Abby, Bertrand Neron                                  #
# Copyright (c) 2014-2020  Institut Pasteur (Paris) and CNRS.           #
# See the COPYRIGHT file for details                                    #
#                                                                       #
# This file is part of MacSyFinder package.                             #
#                                                                       #
# MacSyFinder is free software: you can redistribute it and/or modify   #
# it under the terms of the GNU General Public License as published by  #
# the Free Software Foundation, either version 3 of the License, or     #
# (at your option) any later version.                                   #
#                                                                       #
# MacSyFinder is distributed in the hope that it will be useful,        #
# but WITHOUT ANY WARRANTY; without even the implied warranty of        #
# MERCHANTABILITY or FITNESS FOR A PARTICULAR PURPOSE. See the          #
# GNU General Public License for more details .                         #
#                                                                       #
# You should have received a copy of the GNU General Public License     #
# along with MacSyFinder (COPYING).                                     #
# If not, see <https://www.gnu.org/licenses/>.                          #
#########################################################################


import sys
import os
import argparse
import logging
import itertools

from operator import attrgetter  # To be used with "sorted"
from textwrap import dedent

import colorlog
_log = colorlog.getLogger('macsypy')

import macsypy
from macsypy.config import MacsyDefaults, Config
from macsypy.registries import ModelRegistry, scan_models_dir
from macsypy.definition_parser import DefinitionParser
from macsypy.search_genes import search_genes
from macsypy.database import Indexes, RepliconDB
from macsypy.error import MacsypyError, OptionError
from macsypy import cluster
from macsypy.hit import get_best_hits
from macsypy.system import OrderedMatchMaker, UnorderedMatchMaker, System, LikelySystem, HitSystemTracker
from macsypy.utils import get_def_to_detect
from macsypy.profile import ProfileFactory
from macsypy.model import ModelBank
from macsypy.gene import GeneBank
from macsypy.solution import find_best_solutions
from macsypy.serialization import TxtSystemSerializer, TxtLikelySystemSerializer, TxtUnikelySystemSerializer, \
    TsvSystemSerializer, TsvSolutionSerializer, TsvLikelySystemSerializer


def get_version_message():
    """
    :return: the long description of the macsyfinder version
    :rtype: str
    """
    version = macsypy.__version__
    py_vers = sys.version.replace('\n', ' ')
    vers_msg = f"""Macsyfinder {version}
using:
- Python {py_vers}
- NetworkX {macsypy.solution.nx.__version__}

MacsyFinder is distributed under the terms of the GNU General Public License (GPLv3).
See the COPYING file for details.

If you use this software please cite:
{macsypy.__citation__}
and don't forget to cite models used:
macsydata cite <model>
"""
    return vers_msg


def list_models(args):
    """
    :param args: The command line argument once parsed
    :type args: :class:`argparse.Namespace` object
    :return: a string representation of all models and submodels installed.
    :rtype: str
    """
    config = Config(MacsyDefaults(), args)
    registry = ModelRegistry()
    models_loc_available = scan_models_dir(config.models_dir(),
                                           profile_suffix=config.profile_suffix(),
                                           relative_path=config.relative_path())
    for model_loc in models_loc_available:
        registry.add(model_loc)
    return str(registry)


def parse_args(args):
    """

    :param args: The arguments provided on the command line
    :type args: List of strings [without the program name]
    :return: The arguments parsed
    :rtype: :class:`aprgparse.Namespace` object.
    """
    parser = argparse.ArgumentParser(
        epilog="For more details, visit the MacSyFinder website and see the MacSyFinder documentation.",
        # formatter_class=ArgumentDefaultsHelpRawTextFormatter,
        formatter_class=argparse.RawTextHelpFormatter,
        description=dedent('''



         *            *               *                   *
    *           *               *   *   *  *    **                *   *
      **     *    *   *  *     *                    *               *
        __  __  *              ____ *        *  *  *    **     *
    || |  \/  | __ _  ___  || / ___| _   _  ||   ___ _         _        *
    || | |\/| |/ _` |/ __| || \___ \| | | | ||  | __(_)_ _  __| |___ _ _
    || | |  | | (_| | (__  ||  ___) | |_| | ||  | _|| | ' \/ _` / -_) '_|
    || |_|  |_|\__,_|\___| || |____/ \__, | ||  |_| |_|_||_\__,_\___|_|
               *             *       |___/         *                   *
     *      *   * *     *   **         *   *  *           *
      *      *         *        *    *              *
                 *                           *  *           *     *


    MacSyFinder (MSF) - Detection of macromolecular systems in protein datasets 
    using systems modelling and similarity search.  
    '''))

    msf_def = MacsyDefaults()
    # , formatter_class=argparse.RawDescriptionHelpFormatter)
    # , formatter_class=argparse.ArgumentDefaultsHelpFormatter)
    parser.add_argument("-m", "--models",
                        action='append',
                        nargs='*',
                        default=None,
                        help="""The models to search. The --models option can be set several times.
For each --models options the first element must be the name of family models, 
followed by the name of the models.
If the name 'all' is in the list, all models from the family will be searched.
'--models TXSS Flagellum T2SS' 
          means MSF will search for the models TXSS/Flagellum and TXSS/T2SS
'--models TXSS all' 
          means MSF will search for all models found in the model package TXSS
'--models CRISPRcas/subtyping all' 
          means MSF will search for all models described in the CRISPRCas/subtyping subfamily.
(required unless --previous-run is set)
""")

    genome_options = parser.add_argument_group(title="Input dataset options")
    genome_options.add_argument("--sequence-db",
                                action='store',
                                default=None,
                                help="""Path to the sequence dataset in fasta format.
(required unless --previous-run is set)
""")

    genome_options.add_argument("--db-type",
                                choices=['ordered_replicon', 'gembase', 'unordered'],
                                default=None,
                                help='''The type of dataset to deal with. 
"unordered" corresponds to a non-assembled genome or set of unassembled genes,
"ordered_replicon" to an assembled genome,
"gembase" to a set of replicons where sequence identifiers
	follow this convention: ">RepliconName_SequenceID".
(required unless --previous-run is set)
''')

    genome_options.add_argument("--replicon-topology",
                                choices=['linear', 'circular'],
                                default=None,
                                help="""The topology of the replicons
(this option is meaningful only if the db_type is
'ordered_replicon' or 'gembase'.
""")

    genome_options.add_argument("--topology-file",
                                default=None,
                                help="""Topology file path. The topology file allows to specify a topology
(linear or circular) for each replicon (this option is meaningful only if the db_type is 
'ordered_replicon' or 'gembase'.
A topology file is a tabular file with two columns:
	the 1st is the replicon name, and the 2nd the corresponding topology:
	\"RepliconA\tlinear\"
""")

    genome_options.add_argument("--idx",
                                action='store_true',
                                default=False,
                                help=f"""Forces to build the indexes for the sequence dataset even
if they were previously computed and present at the dataset location.
(default: {msf_def['idx']})"""
                                )

    system_options = parser.add_argument_group(title="Systems detection options")
    system_options.add_argument("--inter-gene-max-space",
                                action='append',
                                nargs=2,
                                default=None,
                                help="""Co-localization criterion: maximum number of components non-matched by a
	profile allowed between two matched components for them to be considered contiguous.
Option only meaningful for 'ordered' datasets.
The first value must name a model, the second a number of components.
This option can be repeated several times:
    "--inter-gene-max-space TXSS/T2SS 12 --inter-gene-max-space TXSS/Flagellum 20
"""
                                )
    system_options.add_argument("--min-mandatory-genes-required",
                                action='append',
                                nargs=2,
                                default=None,
                                help="""The minimal number of mandatory genes required for model assessment.
The first value must correspond to a model fully qualified name, the second value to an integer.
This option can be repeated several times:
    "--min-mandatory-genes-required TXSS/T2SS 15 --min-mandatory-genes-required TXSS/Flagellum 10"
"""
                                )
    system_options.add_argument("--min-genes-required",
                                action='append',
                                nargs=2,
                                default=None,
                                help="""The minimal number of genes required for model assessment 
(includes both 'mandatory' and 'accessory' components).
The first value must correspond to a model fully qualified name, the second value to an integer.
This option can be repeated several times:
    "--min-genes-required TXSS/T2SS 15 --min-genes-required TXSS/Flagellum 10
"""
                                )
    system_options.add_argument("--max-nb-genes",
                                action='append',
                                nargs=2,
                                default=None,
                                help=argparse.SUPPRESS
                                )
    # the max-nb-genes is implemented untli config
    # but not used in quorum
    # so disable it until we found a biological use case
    # help="""The maximal number of genes required for model assessment.
    # The first value must correspond to a model name, the second value to an integer.
    # This option can be repeated several times:
    #     "--max-nb-genes TXSS/T2SS 5 --max-nb-genes TXSS/Flagellum 10"
    # """
    system_options.add_argument("--multi-loci",
                                action='store',
                                default=None,
                                help="""Specifies if the system can be detected as a 'scattered' (or multiple-loci-encoded) system.
The models are specified as a comma separated list of fully qualified name(s)
    "--multi-loci model_familyA/model_1,model_familyB/model_2"
""")
    hmmer_options = parser.add_argument_group(title="Options for Hmmer execution and hits filtering")
    hmmer_options.add_argument('--hmmer',
                               action='store',
                               default=None,
                               help=f"""Path to the hmmsearch program.
If not specified, rely on the environment variable PATH
(default: {msf_def['hmmer']})""")
    hmmer_options.add_argument('--e-value-search',
                               action='store',
                               type=float,
                               default=None,
                               help=f"""Maximal e-value for hits to be reported during hmmsearch search.
<<<<<<< HEAD
By default MF set per profile threshold for hmmsearch run (--cut_ga option) 
for profiles containing the GA bit score threshold.
If a profile does not contains the GA bit score the --e-value-search (-E in hmmsearch) is applied to this profile.
To applied the --e-value-search to all profiles use the --no-cut-ga option. 
=======
By default, MSF sets a per profile threshold for hmmsearch run (--cut_ga option)
If --e-value-search is set the --cut-ga option is disabled and the new threshold
(-E in hmmsearch) is applied to all profiles.)
>>>>>>> 6575ec0d
(default: {msf_def['e_value_search']})
""")
    hmmer_options.add_argument('--no-cut-ga',
                               action='store_true',
                               default=False,
                               help=f"""By default the Mf try to applied a threshold per profile by using the 
hmmer -cut-ga option. This is possible only if the Ga bit score is present in the profile otherwise MF switch to use the
the --e-value-search (-E in hmmsearch). 
If this option is set the --e-value-search option is used for all profiles regardless 
the presence of the a GA bit score in the profiles.
(default: {msf_def['no_cut_ga']})""")

    hmmer_options.add_argument('--i-evalue-sel',
                               action='store',
                               type=float,
                               default=None,
                               help=f"""Maximal independent e-value for Hmmer hits to be selected for systems detection.
(default:{msf_def['i_evalue_sel']})""")
    hmmer_options.add_argument('--coverage-profile',
                               action='store',
                               type=float,
                               default=None,
                               help=f"""Minimal profile coverage required for the hit alignment  with the profile to allow
the hit selection for systems detection. 
(default: {msf_def['coverage_profile']})""")

    dir_options = parser.add_argument_group(title="Path options", description=None)
    dir_options.add_argument('--models-dir',
                             action='store',
                             default=None,
                             help="""Specifies the path to the models if the models are not installed in the canonical place.
It gathers definitions (xml files) and HMM profiles arranged in a specific
file structure. A directory with the name of the model with at least two directories
	'profiles' - which contains HMM profiles for each gene components described in the systems' models
	'models' - which contains either the XML files of models' definitions or subdirectories
to organize the models in subsystems.""")
    dir_options.add_argument('-o', '--out-dir',
                             action='store',
                             default=None,
                             help="""Path to the directory where to store output results.
if out-dir is specified, res-search-dir will be ignored.""")
    dir_options.add_argument('--res-search-suffix',
                             action='store',
                             default=None,
                             help="The suffix to give to Hmmer raw output files. "
                                  f"(default: {msf_def['res_search_suffix']})")
    dir_options.add_argument('--res-extract-suffix',
                             action='store',
                             default=None,
                             help="The suffix to give to filtered hits output files. "
                                  f"(default: {msf_def['res_extract_suffix']})")
    dir_options.add_argument('--profile-suffix',
                             action='store',
                             default=None,
                             help=f"""The suffix of profile files. For each 'Gene' element, the corresponding profile is
searched in the 'profile_dir', in a file which name is based on the
Gene name + the profile suffix.
For instance, if the Gene is named 'gspG' and the suffix is '.hmm3',
then the profile should be placed at the specified location 
under the name 'gspG.hmm3'
(default: {msf_def['profile_suffix']})"""
                             )

    general_options = parser.add_argument_group(title="General options", description=None)
    general_options.add_argument("-w", "--worker",
                                 action='store',
                                 type=int,
                                 default=None,
                                 help=f"""Number of workers to be used by MacSyFinder.
In the case the user wants to run MacSyFinder in a multi-thread mode.
(0 mean all cores will be used).
(default: {msf_def['worker']})"""
                                 )
    general_options.add_argument("-v", "--verbosity",
                                 action="count",
                                 default=0,
                                 help="""Increases the verbosity level. There are 4 levels:
Error messages (default), Warning (-v), Info (-vv) and Debug.(-vvv)""")
    general_options.add_argument("--mute",
                                 action="store_true",
                                 default=False,
                                 help=f"""Mute the log on stdout.
(continue to log on macsyfinder.log)
(default: {msf_def['mute']})""")
    general_options.add_argument("--version",
                                 action="version",
                                 version=get_version_message())
    general_options.add_argument("-l", "--list-models",
                                 action="store_true",
                                 default=False,
                                 help="Displays all models installed at generic location and quit.")
    general_options.add_argument("--cfg-file",
                                 action='store',
                                 help="Path to a MacSyFinder configuration file to be used.")
    general_options.add_argument("--previous-run",
                                 action='store',
                                 default=None,
                                 help="""Path to a previous MacSyFinder run directory.
It allows to skip the Hmmer search step on a same dataset,
as it uses previous run results and thus parameters regarding Hmmer detection.
The configuration file from this previous run will be used.
Conflicts with options:  
    --config, --sequence-db, --profile-suffix, --res-extract-suffix, --e-value-res, --db-type, --hmmer""")
    general_options.add_argument("--relative-path",
                                 action='store_true',
                                 default=False,
                                 help=argparse.SUPPRESS)
    # 'relative-path' option help message (currently hidden)
    # Use relative paths instead of absolute paths. This option is used
    # by developers to generate portable data set, as for example test
    # data set, which are used on many different machines (using previous-run option).

    parsed_args = parser.parse_args(args)
    return parser, parsed_args


def search_systems(config, model_bank, gene_bank, profile_factory, logger):
    """
    Do the job, this function is the orchestrator of all the macsyfinder mechanics
    at the end several files are produced containing the results

      - macsyfinder.conf: The set of variables used to runt this job
      - macsyfinder.systems: The list of the potential systems
      - macsyfinder.rejected_cluster: The list of all clusters and clustrs combination
                                      which has been rejected and the reason
      - macsyfinder.log: the copy of the standard output

    :param config: The MacSyFinder Configuration
    :type config: :class:`macsypy.config.Config` object
    :param model_bank: The bank populated with the available models
    :type model_bank: :class:`macsypy.model.ModelBank` object
    :param gene_bank: the bank containing all genes
    :type gene_bank: :class:`macsypy.gene.GeneBank` object
    :param profile_factory: The profile factory
    :type profile_factory: :class:`macsypy.gene.ProfileFactory`
    :param logger: The logger use to display information to the user.
                   It must be initialized. see :func:`macsypy.init_logger`
    :type logger: :class:`colorlog.Logger` object
    :return: the systems and rejected clusters found
    :rtype: ([:class:`macsypy.system.System`, ...], [:class:`macsypy.cluster.RejectedCluster`, ...])
    """
    working_dir = config.working_dir()
    config.save(path_or_buf=os.path.join(working_dir, config.cfg_name))
    registry = ModelRegistry()
    models_loc_available = scan_models_dir(config.models_dir(),
                                           profile_suffix=config.profile_suffix(),
                                           relative_path=config.relative_path())
    for model_loc in models_loc_available:
        registry.add(model_loc)
    # build indexes
    idx = Indexes(config)
    idx.build(force=config.idx)

    # create models
    parser = DefinitionParser(config, model_bank, gene_bank, registry, profile_factory)
    try:
        models_def_to_detect = get_def_to_detect(config.models(), registry)
    except KeyError as err:
        sys.exit(f"macsyfinder: {err}")

    parser.parse(models_def_to_detect)

    logger.info(f"MacSyFinder's results will be stored in working_dir{working_dir}")
    logger.info(f"Analysis launched on {config.sequence_db()} for model(s):")

    for m in models_def_to_detect:
        logger.info(f"\t- {m.fqn}")

    models_to_detect = [model_bank[model_loc.fqn] for model_loc in models_def_to_detect]
    all_genes = []
    for model in models_to_detect:
        genes = model.mandatory_genes + model.accessory_genes + model.neutral_genes + model.forbidden_genes
        # Exchangeable (formerly homologs/analogs) are also added because they can "replace" an important gene...
        ex_genes = []

        for g in genes:
            ex_genes += g.exchangeables
        all_genes += (genes + ex_genes)
    #############################################
    # this part of code is executed in parallel
    #############################################
    try:
        all_reports = search_genes(all_genes, config)
    except Exception as err:
        sys.exit(str(err))
    #############################################
    # end of parallel code
    #############################################
    all_hits = [hit for subl in [report.hits for report in all_reports] for hit in subl]

    if len(all_hits) > 0:
        # It's important to keep this sorting to have in last all_hits version
        # the hits with the same replicon_name and position sorted by score
        # the best score in first
        hits_by_replicon = {}
        for hit in all_hits:
            if hit.replicon_name in hits_by_replicon:
                hits_by_replicon[hit.replicon_name].append(hit)
            else:
                hits_by_replicon[hit.replicon_name] = [hit]

        for rep_name in hits_by_replicon:
            hits_by_replicon[rep_name] = get_best_hits(hits_by_replicon[rep_name], key='score')
            hits_by_replicon[rep_name].sort(key=attrgetter('position'))

        models_to_detect = sorted(models_to_detect, key=attrgetter('name'))
        db_type = config.db_type()
        if db_type in ('ordered_replicon', 'gembase'):
            systems, rejected_clusters = _search_in_ordered_replicon(hits_by_replicon, models_to_detect,
                                                                     config, logger)
            return systems, rejected_clusters
        elif db_type == "unordered":
            likely_systems, rejected_hits = _search_in_unordered_replicon(hits_by_replicon, models_to_detect,
                                                                          logger)
            return likely_systems, rejected_hits
        else:
            assert False, f"dbtype have an invalid value {db_type}"
    else:
        # No hits detected
        return [], []


def _search_in_ordered_replicon(hits_by_replicon, models_to_detect, config, logger):
    systems = []
    rejected_clusters = []
    rep_db = RepliconDB(config)
    for rep_name in hits_by_replicon:
        logger.info("\n{:#^60}".format(f" Hits analysis for replicon {rep_name} "))
        rep_info = rep_db[rep_name]
        for model in models_to_detect:
            logger.info(f"Check model {model.fqn}")
            hits_related_one_model = model.filter(hits_by_replicon[rep_name])
            logger.debug("{:#^80}".format(" hits related to {} ".format(model.name)))
            logger.debug("".join([str(h) for h in hits_related_one_model]))
            logger.debug("#" * 80)
            logger.info("Building clusters")
            clusters = cluster.build_clusters(hits_related_one_model, rep_info, model)
            logger.debug("{:#^80}".format("CLUSTERS"))
            logger.debug("\n" + "\n".join([str(c) for c in clusters]))
            logger.debug("#" * 80)
            logger.info("Searching systems")
            if model.multi_loci:
                # The loners are already in clusters lists with their context
                # so they are take in account
                clusters_combination = [itertools.combinations(clusters, i) for i in range(1, len(clusters) + 1)]
            else:
                # we must add loners manually
                # but only if the cluster does not already contains them
                loners = cluster.get_loners(hits_related_one_model, model)
                clusters_combination = []
                for one_cluster in clusters:
                    one_clust_combination = [one_cluster]
                    filtered_loners = cluster.filter_loners(one_cluster, loners)
                    one_clust_combination.extend(filtered_loners)
                    clusters_combination.append([one_clust_combination])

            for one_combination_set in clusters_combination:
                for one_clust_combination in one_combination_set:
                    ordered_matcher = OrderedMatchMaker(model)
                    res = ordered_matcher.match(one_clust_combination)
                    if isinstance(res, System):
                        systems.append(res)
                    else:
                        rejected_clusters.append(res)
    if systems:
        systems.sort(key=lambda syst: (syst.replicon_name, syst.position[0], syst.model.fqn, - syst.score))
    return systems, rejected_clusters


def _search_in_unordered_replicon(hits_by_replicon, models_to_detect, logger):
    likely_systems = []
    rejected_hits = []
    for rep_name in hits_by_replicon:
        logger.info("\n{:#^60}".format(f" Hits analysis for replicon {rep_name} "))
        for model in models_to_detect:
            logger.info(f"Check model {model.fqn}")
            hits_related_one_model = model.filter(hits_by_replicon[rep_name])
            logger.debug("{:#^80}".format(" hits related to {} ".format(model.name)))
            logger.debug("".join([str(h) for h in hits_related_one_model]))
            logger.debug("#" * 80)
            logger.info("Searching systems")
            hits_related_one_model = model.filter(hits_by_replicon[rep_name])
            if hits_related_one_model:
                unordered_matcher = UnorderedMatchMaker(model)
                res = unordered_matcher.match(hits_related_one_model)
                if isinstance(res, LikelySystem):
                    likely_systems.append(res)
                else:
                    rejected_hits.append(res)
            else:
                logger.info(f"No hits found for model {model.fqn}")
    if likely_systems:
        likely_systems.sort(key=lambda syst: (syst.replicon_name, syst.position[0], syst.model.fqn))
    return likely_systems, rejected_hits


def _outfile_header():
    header = f"""# macsyfinder {macsypy.__version__}
# {' '.join(sys.argv)}"""
    return header


def systems_to_tsv(systems, hit_system_tracker, sys_file):
    """
    print systems occurrences in a file in tabulated  format

    :param systems: list of systems found
    :type systems: list of :class:`macsypy.system.System` objects
    :param hit_system_tracker: a filled HitSystemTracker.
    :type hit_system_tracker: :class:`macsypy.system.HitSystemTracker` object
    :param sys_file: The file where to write down the systems occurrences
    :type sys_file: file object
    :return: None
    """
    print(_outfile_header(), file=sys_file)
    if systems:
        print("# Systems found:", file=sys_file)
        print(TsvSystemSerializer.header, file=sys_file)
        for system in systems:
            sys_serializer = TsvSystemSerializer()
            print(sys_serializer.serialize(system, hit_system_tracker), file=sys_file)
    else:
        print("# No Systems found", file=sys_file)


def systems_to_txt(systems, hit_system_tracker, sys_file):
    """
    print systems occurrences in a file in human readable format

    :param systems: list of systems found
    :type systems: list of :class:`macsypy.system.System` objects
    :param hit_system_tracker: a filled HitSystemTracker.
    :type hit_system_tracker: :class:`macsypy.system.HitSystemTracker` object
    :param sys_file: The file where to write down the systems occurrences
    :type sys_file: file object
    :return: None
    """

    print(_outfile_header(), file=sys_file)
    if systems:
        print("# Systems found:\n", file=sys_file)
        for system in systems:
            sys_serializer = TxtSystemSerializer()
            print(sys_serializer.serialize(system, hit_system_tracker), file=sys_file)
            print("=" * 60, file=sys_file)
    else:
        print("# No Systems found", file=sys_file)


def solutions_to_tsv(solutions, hit_system_tracker, sys_file):
    """
    print solution in a file in tabulated format
    A solution is a set of systems which represents an optimal combination of
    systems to maximize the score.

    :param solutions: list of systems found
    :type solutions: list of list of :class:`macsypy.system.System` objects
    :param hit_system_tracker: a filled HitSystemTracker.
    :type hit_system_tracker: :class:`macsypy.system.HitSystemTracker` object
    :param sys_file: The file where to write down the systems occurrences
    :type sys_file: file object
    :return: None
    """
    print(_outfile_header(), file=sys_file)
    if solutions:
        sol_serializer = TsvSolutionSerializer()
        print("# Systems found:", file=sys_file)
        print(sol_serializer.header, file=sys_file)
        for sol_id, solution in enumerate(solutions, 1):
            solution.sort(key=lambda syst: (syst.replicon_name, syst.position[0], syst.model.fqn, - syst.score))
            print(sol_serializer.serialize(solution, sol_id, hit_system_tracker), file=sys_file, end='')


def rejected_clst_to_txt(rejected_clusters, clst_file):
    """
    print rejected clusters in a file

    :param rejected_clusters: list of clusters which does not contitute a system
    :type rejected_clusters: list of :class:`macsypy.cluster.RejectedClusters` objects
    :param clst_file: The file where to write down the rejected clusters
    :type clst_file: file object
    :return: None
    """
    print(_outfile_header(), file=clst_file)
    if rejected_clusters:
        print("# Rejected clusters:\n", file=clst_file)
        for rej_clst in rejected_clusters:
            print(rej_clst, file=clst_file, end='')
            print("=" * 60, file=clst_file)
    else:
        print("# No Rejected clusters", file=clst_file)


def likely_systems_to_txt(likely_systems, hit_system_tracker, sys_file):
    print(_outfile_header(), file=sys_file)
    if likely_systems:
        print("# Systems found:\n", file=sys_file)
        for system in likely_systems:
            sys_serializer = TxtLikelySystemSerializer()
            print(sys_serializer.serialize(system, hit_system_tracker), file=sys_file)
    else:
        print("# No Likely Systems found", file=sys_file)


def likely_systems_to_tsv(likely_systems, hit_system_tracker, sys_file):
    """
    print likely systems occurrences (from unordered replicon)
    in a file in human readable format

    :param likely_systems: list of systems found
    :type likely_systems: list of :class:`macsypy.system.LikelySystem` objects
    :param hit_system_tracker: a filled HitSystemTracker.
    :type hit_system_tracker: :class:`macsypy.system.HitSystemTracker` object
    :param sys_file: The file where to write down the systems occurrences
    :type sys_file: file object
    :return: None
    """
    print(_outfile_header(), file=sys_file)
    if likely_systems:
        print("# Likely Systems found:\n", file=sys_file)
        print(TsvLikelySystemSerializer.header, file=sys_file)
        for l_system in likely_systems:
            sys_serializer = TsvLikelySystemSerializer()
            print(sys_serializer.serialize(l_system, hit_system_tracker), file=sys_file)
    else:
        print("# No Likely Systems found", file=sys_file)


def unlikely_systems_to_txt(unlikely_systems, sys_file):
    """
    print hits (from unordered replicon) which probably does not make a system occurrences
    in a file in human readable format

    :param unlikely_systems: list of :class:`macsypy.system.UnLikelySystem` objects
    :param sys_file: The file where to write down the systems occurrences
    :type sys_file: file object
    :return: None
    """
    print(_outfile_header(), file=sys_file)
    if unlikely_systems:
        print("# Unlikely Systems found:\n", file=sys_file)
        for system in unlikely_systems:
            sys_serializer = TxtUnikelySystemSerializer()
            print(sys_serializer.serialize(system), file=sys_file)
            print("=" * 60, file=sys_file)
    else:
        print("# No Unlikely Systems found", file=sys_file)


def main(args=None, loglevel=None):
    """
    main entry point to MacSyFinder do some check before to launch :func:`main_search_systems` which is
    the real function that perform a search

    :param args: the arguments passed on the command line without the program name
    :type args: List of string
    :param loglevel: the output verbosity
    :type loglevel: a positive int or a string among 'DEBUG', 'INFO', 'WARNING', 'ERROR', 'CRITICAL'
    """
    args = sys.argv[1:] if args is None else args
    parser, parsed_args = parse_args(args)

    defaults = MacsyDefaults()
    config = Config(defaults, parsed_args)

    ###########################
    # creation of working dir
    ###########################
    working_dir = config.working_dir()
    if not os.path.exists(working_dir):
        os.makedirs(working_dir)
    else:
        if os.path.isdir(working_dir):
            if os.listdir(working_dir):
                raise ValueError(f"'{working_dir}' already exists and is not a empty")
        else:
            raise ValueError(f"'{working_dir}' already exists and is not a directory")

    ################
    # init loggers #
    ################
    macsypy.init_logger(log_file=os.path.join(config.working_dir(), config.log_file()),
                        out=not config.mute())
    if not loglevel:
        # logs are specify from args options
        macsypy.logger_set_level(level=config.log_level())
    else:
        # used by unit tests to mute or unmute logs
        macsypy.logger_set_level(level=loglevel)

    logger = logging.getLogger('macsypy.macsyfinder')

    if parsed_args.list_models:
        print(list_models(parsed_args), file=sys.stdout)
        sys.exit(0)
    else:
        if not parsed_args.previous_run and not parsed_args.models:
            parser.print_help()
            print()
            sys.tracebacklimit = 0
            raise OptionError("argument --models or --previous-run is required.")
        elif not parsed_args.previous_run and not parsed_args.sequence_db:
            parser.print_help()
            print()
            sys.tracebacklimit = 0
            raise OptionError("argument --sequence-db or --previous-run is required.")
        elif not parsed_args.previous_run and not parsed_args.db_type:
            parser.print_help()
            print()
            sys.tracebacklimit = 0
            raise OptionError("argument --db-type or --previous-run is required.")

        _log.info(f"command used: {' '.join(sys.argv)}")

        models = ModelBank()
        genes = GeneBank()
        profile_factory = ProfileFactory(config)

        logger.info("\n{:#^70}".format(" Searching systems "))
        all_systems, rejected_clusters = search_systems(config, models, genes, profile_factory, logger)

        track_multi_systems_hit = HitSystemTracker(all_systems)
        if config.db_type() in ('gembase', 'ordered_replicon'):
            #############################
            # Ordered/Gembase replicons #
            #############################

            ###########################
            # select the best systems #
            ###########################
            logger.info("\n{:#^70}".format(" Computing best solutions "))
            best_solutions = []
            one_best_solution = []

            # group systems found by replicon
            # before to search best system combination
            import time
            for rep_name, syst_group in itertools.groupby(all_systems, key=lambda s: s.replicon_name):
                syst_group = list(syst_group)
                logger.info(f"Computing best solutions for {rep_name} (nb of systems {len(syst_group)})")
                t0 = time.time()
                best_sol_4_1_replicon, score = find_best_solutions(syst_group)
                t1 = time.time()
                logger.info(f"It took {t1 - t0:.2f}sec to find best solution ({score}) for replicon {rep_name}")
                # if several solutions are equivalent same number of system and score is same
                # store all equivalent solution in best_solution => all_best_systems
                # pick one in one_best_solution => best_systems
                best_solutions.extend(best_sol_4_1_replicon)
                one_best_solution.append(best_sol_4_1_replicon[0])

            ##############################
            # Write the results in files #
            ##############################
            logger.info("\n{:#^70}".format(" Writing down results "))
            system_filename = os.path.join(config.working_dir(), "all_systems.txt")
            tsv_filename = os.path.join(config.working_dir(), "all_systems.tsv")

            with open(system_filename, "w") as sys_file:
                systems_to_txt(all_systems, track_multi_systems_hit, sys_file)

            with open(tsv_filename, "w") as tsv_file:
                systems_to_tsv(all_systems, track_multi_systems_hit, tsv_file)

            cluster_filename = os.path.join(config.working_dir(), "rejected_clusters.txt")
            with open(cluster_filename, "w") as clst_file:
                rejected_clusters.sort(key=lambda clst: (clst.replicon_name, clst.model, clst.hits))
                rejected_clst_to_txt(rejected_clusters, clst_file)
            if not (all_systems or rejected_clusters):
                logger.info("No Systems found in this dataset.")

            tsv_filename = os.path.join(config.working_dir(), "all_best_solutions.tsv")
            with open(tsv_filename, "w") as tsv_file:
                solutions_to_tsv(best_solutions, track_multi_systems_hit, tsv_file)

            tsv_filename = os.path.join(config.working_dir(), "best_solution.tsv")
            with open(tsv_filename, "w") as tsv_file:
                # flattern the list and sort it
                one_best_solution = [syst for sol in one_best_solution for syst in sol]
                one_best_solution.sort(key=lambda syst: (syst.replicon_name, syst.position[0], syst.model.fqn, - syst.score))
                systems_to_tsv(one_best_solution, track_multi_systems_hit, tsv_file)
        else:
            #######################
            # Unordered replicons #
            #######################

            ##############################
            # Write the results in files #
            ##############################
            logger.info("\n{:#^70}".format(" Writing down results "))

            system_filename = os.path.join(config.working_dir(), "all_systems.txt")
            with open(system_filename, "w") as sys_file:
                likely_systems_to_txt(all_systems, track_multi_systems_hit, sys_file)

            # forbidden = [s for s in all_systems if s.forbidden_occ]
            # system_filename = os.path.join(config.working_dir(), "forbidden_components.tsv")
            # with open(system_filename, "w") as sys_file:
            #     likely_systems_to_tsv(forbidden, track_multi_systems_hit, sys_file)

            system_filename = os.path.join(config.working_dir(), "all_systems.tsv")
            with open(system_filename, "w") as sys_file:
                likely_systems_to_tsv(all_systems, track_multi_systems_hit, sys_file)

            cluster_filename = os.path.join(config.working_dir(), "uncomplete_systems.txt")
            with open(cluster_filename, "w") as clst_file:
                unlikely_systems_to_txt(rejected_clusters, clst_file)

            if not (all_systems or rejected_clusters):
                logger.info("No Systems found in this dataset.")

    logger.info("END")


if __name__ == "__main__":
    main()<|MERGE_RESOLUTION|>--- conflicted
+++ resolved
@@ -260,16 +260,10 @@
                                type=float,
                                default=None,
                                help=f"""Maximal e-value for hits to be reported during hmmsearch search.
-<<<<<<< HEAD
 By default MF set per profile threshold for hmmsearch run (--cut_ga option) 
 for profiles containing the GA bit score threshold.
 If a profile does not contains the GA bit score the --e-value-search (-E in hmmsearch) is applied to this profile.
 To applied the --e-value-search to all profiles use the --no-cut-ga option. 
-=======
-By default, MSF sets a per profile threshold for hmmsearch run (--cut_ga option)
-If --e-value-search is set the --cut-ga option is disabled and the new threshold
-(-E in hmmsearch) is applied to all profiles.)
->>>>>>> 6575ec0d
 (default: {msf_def['e_value_search']})
 """)
     hmmer_options.add_argument('--no-cut-ga',
