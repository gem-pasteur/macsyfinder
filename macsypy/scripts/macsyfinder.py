--- conflicted
+++ resolved
@@ -413,13 +413,8 @@
     logger.info(f"MacSyFinder's results will be stored in working_dir{working_dir}")
     logger.info(f"Analysis launched on {config.sequence_db()} for model(s):")
 
-<<<<<<< HEAD
-    for m in models_name_to_detect:
-        logger.info(f"\t- {m}")
-=======
     for m in models_def_to_detect:
         logger.info(f"\t- {m.fqn}")
->>>>>>> bf9c505e
 
     models_to_detect = [model_bank[model_loc.fqn] for model_loc in models_def_to_detect]
     all_genes = []
@@ -461,52 +456,6 @@
             hits_by_replicon[rep_name].sort(key=attrgetter('position'))
 
         models_to_detect = sorted(models_to_detect, key=attrgetter('name'))
-<<<<<<< HEAD
-        rep_db = RepliconDB(config)
-        systems = []
-        rejected_clusters = []
-        for rep_name in hits_by_replicon:
-            logger.info("Hits analysis for replicon {rep_name}")
-            rep_info = rep_db[rep_name]
-            for model in models_to_detect:
-                logger.info(f"Check model {model.fqn}")
-                hits_related_one_model = model.filter(hits_by_replicon[rep_name])
-                logger.debug("{:#^80}".format(" hits related to {} ".format(model.name)))
-                logger.debug("".join([str(h) for h in hits_related_one_model]))
-                logger.debug("#" * 80)
-                logger.info("Building clusters")
-                clusters = cluster.build_clusters(hits_related_one_model, rep_info, model)
-                logger.debug("{:#^80}".format("CLUSTERS"))
-                logger.debug("\n" + "\n".join([str(c) for c in clusters]))
-                logger.debug("#" * 80)
-                logger.info("Searching systems")
-                if model.multi_loci:
-                    # The loners are already in clusters lists with their context
-                    # so they are take in account
-                    clusters_combination = [itertools.combinations(clusters, i) for i in range(1, len(clusters) + 1)]
-                else:
-                    # we must add loners manually
-                    # but only if the cluster does not already contains them
-                    loners = cluster.get_loners(hits_related_one_model, model)
-                    clusters_combination = []
-                    for one_cluster in clusters:
-                        one_clust_combination = []
-                        one_clust_combination.append(one_cluster)
-                        filtered_loners = cluster.filter_loners(one_cluster, loners)
-                        one_clust_combination.extend(filtered_loners)
-                        clusters_combination.append([one_clust_combination])
-
-                for one_combination_set in clusters_combination:
-                    for one_clust_combination in one_combination_set:
-                        res = match(one_clust_combination, model)
-                        if isinstance(res, System):
-                            systems.append(res)
-                        else:
-                            rejected_clusters.append(res)
-
-        system_filename = os.path.join(config.working_dir(), "macsyfinder.systems")
-        track_multi_systems_hit = HitSystemTracker(systems)
-=======
         db_type = config.db_type()
         if db_type in ('ordered_replicon', 'gembase'):
             rep_db = RepliconDB(config)
@@ -565,7 +514,6 @@
     if systems:
         systems.sort(key=lambda syst: (syst.replicon_name, syst.position[0], syst.model.fqn, - syst.score))
     return systems, rejected_clusters
->>>>>>> bf9c505e
 
 
 def _outfile_header():
@@ -607,16 +555,6 @@
     :type sys_file: file object
     :return: None
     """
-<<<<<<< HEAD
-    print(f"# macsyfinder {macsypy.__version__}", file=sys_file)
-    print(f"# {' '.join(sys.argv)}", file=sys_file)
-    print("# Systems found:\n", file=sys_file)
-    for system in systems:
-        sys_serializer = SystemSerializer(system, hit_system_tracker)
-        print(sys_serializer, file=sys_file)
-        print("=" * 60, file=sys_file)
-=======
->>>>>>> bf9c505e
 
     print(_outfile_header(), file=sys_file)
     if systems:
@@ -639,15 +577,6 @@
     :type clst_file: file object
     :return: None
     """
-<<<<<<< HEAD
-    print(f"# macsyfinder {macsypy.__version__}", file=clst_file)
-    print(f"# {' '.join(sys.argv)}", file=clst_file)
-    print("# Rejected clusters:\n", file=clst_file)
-
-    for rej_clst in rejected_clusters:
-        print(rej_clst, file=clst_file)
-        print("=" * 60, file=clst_file)
-=======
     print(_outfile_header(), file=clst_file)
     if rejected_clusters:
         print("# Rejected clusters:\n", file=clst_file)
@@ -656,7 +585,6 @@
             print("=" * 60, file=clst_file)
     else:
         print("# No Rejected clusters", file=clst_file)
->>>>>>> bf9c505e
 
 
 def main(args=None, loglevel=None):
@@ -726,22 +654,7 @@
 
         models = ModelBank()
         genes = GeneBank()
-<<<<<<< HEAD
-        profiles = ProfileFactory(config)
-
-        main_search_systems(config, models, genes, profiles, logger)
-    logger.info("END")
-
-
-if __name__ == "__main__":
-    main()
-
-
-
-
-=======
         profile_factory = ProfileFactory(config)
->>>>>>> bf9c505e
 
         systems, rejected_clusters = search_systems(config, models, genes, profile_factory, logger)
 
