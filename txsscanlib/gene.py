# -*- coding: utf-8 -*-

#====================================
# Created on Nov 29, 2012
# 
# @author: bneron
# @contact: user_email
# @organization: organization_name
# @license: license
#====================================


import os
import logging
_log = logging.getLogger('txsscan.' + __name__)

from subprocess import Popen
from threading import Lock
<<<<<<< HEAD
#from report import OrderedHMMReport, UnOrderedHMMReport
=======
>>>>>>> 5776835e
from report import GembaseHMMReport, GeneralHMMReport


class GeneBank(object):
    """
    cached all genes objects. ensure that genes are instanciated only once
    """
    _genes_bank = {}

    def __getitem__(self, name):
        """
        :param name: the name of the gene
        :type name: string
        :param cfg: the configuration
        :type cfg: :class:`txsscanlib.config.Config` object
        :return: return gene corresponding to the name.
          If the gene already exists return it otherwise build it and return it
        :rtype: :class:`txsscanlib.gene.Gene` object
        """
        if name in self._genes_bank:
            return self._genes_bank[name]
        else:
            raise KeyError(name)


    def __contains__(self, gene):
        """
        implement membership test operators
        
        :param gene:
        :type gene:
        :return: True if the gene.name is in , False otherwise
        :rtype: boolean
        
        """
        return gene in self._genes_bank.values()

    def __iter__(self):
        """
        Return an iterator object on the genes contains in the bank
        """
        return self._genes_bank.itervalues()

    def add_gene(self, gene):
        """

        :param name: the name of the gene
        :type name: string
        :param cfg: the configuration
        :type cfg: :class:`txsscanlib.config.Config` object
        :return: return gene corresponding to the name.
          If the gene already exists return it otherwise build it an d return
        :rtype: :class:`txsscanlib.gene.Gene` object
        :raise: KeyError if a gene with the same name is already registered
        """
        if gene in self._genes_bank:
            raise KeyError("a gene named %s is already registered" % gene.name)
        else:
            self._genes_bank[gene.name] = gene

gene_bank = GeneBank()


class Gene(object):
    """
    handle Gene of a secretion system

    """

    def __init__(self, cfg, name,
                 system,
                 loner = False,
                 exchangeable = False,
                 multi_system = False,
                 inter_gene_max_space = None ):
        """
        handle gene

        :param cfg: the configuration. 
        :type cfg: :class:`txsscanlib.config.Config` object
        :param name: the name of the gene.
        :type name: string.
        :param system: the system which belongs this gene/
        :type system: :class:`txsscanlib.system.System` object.
        :param loner: True if a gene can be isolated on the genome, False otherwise.
        :type loner: boolean.
        :param exchangeable: True if this gene can be replaced with one of its homologs whithout any effects on the system, False otherwise.
        :type exchangeable: boolean.
        :param multi_system: True if a gene can belong to different system. 
        :type multi_system: boolean.
        :param inter_gene_max_space: the maximum space between this gene and an other gene of the system.
        :type inter_gene_max_space: integer
        """
        self.name = name 
        self.profile = profile_factory.get_profile(self, cfg)
        """:ivar profile: The profile HMM Profile corresponding to this gene :class:`txsscanlib.gene.Profile` object"""

        self.homologs = []
        self._system = system
        self._loner = loner
        self._exchangeable = exchangeable
        self._multi_system = multi_system
        self._inter_gene_max_space = inter_gene_max_space

    def __str__(self):
        s = "name : %s" % self.name
        if self.homologs:
            s += "\n    homologs: "
            for h in self.homologs:
                s += h.name + ", "
            s = s[:-2]
        return s

    @property
    def system(self):
        """
        :return: the secretion system to which this gene belongs
        :rtype: :class:`txsscanlib.system.System` object
        """
        return self._system

    @property
    def loner(self):
        """
        :return: True if the gene can be isolated on the genome false otherwise
        :rtype: boolean
        """
        return self._loner

    @property
    def exchangeable(self):
        """
        :return: True if this gene can be replaced with one of its homologs whithout any effects on the system, False otherwise.
        :rtype: boolean.
        """
        return self._exchangeable

    @property
    def multi_system(self):
        """
        :return: True if this gene can belong to different systems, False otherwise.
        :rtype: boolean.
        """
        return self._multi_system
    
    @property
    def inter_gene_max_space(self):
        """
        :return: The maximum distance between this gene and an other from the system. 
                 If the value is not set at the gene level return the value set at the system level.
        :rtype: integer.
        """
        if self._inter_gene_max_space is not None:
            return self._inter_gene_max_space
        else:
            return self._system.inter_gene_max_space
    
    def add_homolog(self, homolog):
        """
        add a homolog gene

        :param homolog: homolog to add
        :type homolog:  :class:`txsscanlib.gene.Homolog` object 
        """
        self.homologs.append(homolog)


    def get_homologs(self):
        """
        :return: The homologs genes
        :type: list of :class:`txsscanlib.gene.Gene` object
        """
        return self.homologs
    
    def __eq__(self, gene):
        """
        :return: True if the profiles (genes) are the same, False otherwise.
        :type gene: :class:`txsscanlib.gene.Gene` object.
        :rtype: boolean.
        """
        return self.name == gene.name
        
        
    def is_homolog(self, gene):
        """
        :return: True if the genes are homologs, False otherwise.
        :type gene: :class:`txsscanlib.gene.Gene` object.
        :rtype: boolean.
        """

        if self == gene:
            return True
        else:
            for h in self.homologs:
                if gene == h.gene:
                    return True
               
        return False       
    
    def is_mandatory(self, system):
        if self in system.mandatory_genes:
            return True
        else:
            return False    
    
    def is_allowed(self, system):
        if self in system.allowed_genes:
            return True
        else:
            return False
            
    def is_forbidden(self, system):
        if self in system.forbidden_genes:
            return True
        else:
            return False
    
    def is_authorized(self, system):
        for m in (system.mandatory_genes+system.allowed_genes):
            if self == m:
                return True
            if m.exchangeable and m.is_homolog(self):
                return True
            
        return False
        
class Homolog(object):
    """
    handle homologs
    """

    def __init__(self, gene, gene_ref, aligned = False ):
        """
        :param gene: the gene
        :type gene: :class:`txsscanlib.gene.Gene` object.
        :param gene_ref: the gene to which this one is homolog.
        :type gene_ref: :class:`txsscanlib.gene.Gene` object.
        :param aligned: if True, the profile of this gene overlaps totally the sequence of the reference gene profile. Otherwise, only partial overlapping between the profiles. 
        :type aligned: boolean
        """
        self.gene = gene 
        """:ivar gene: gene """

        self.ref = gene_ref 
        self.aligned = aligned

    def __getattr__(self, name):
        return getattr(self.gene, name)

    def is_aligned(self):
        """
        :return: True if this homolog is aligned to its gene of reference, False otherwise.
        :rtype: boolean
        """
        return self.aligned

    @property
    def gene_ref(self):
        """
        :return: the gene of reference to this homolog
        :rtype: :class:`txsscanlib.gene.Gene` object
        """
        return self.ref


class ProfileFactory():
    """
    build and cached all Profile objects. Profiles must not be instanciate directly.
    the profile_factory must be used. The profile_factory ensure there is only one instance
    of profile for a given name.
    To get a profile use the method get_profile. If the profile is already cached this instance is returned
    otherwise a new profile is build, cached then returned.

    """
    _profiles = {}

    def get_profile(self, gene, cfg):
        """
        :return: return profile corresponding to the name.
                 If the profile already exists return it otherwise build it and return
        :rtype: :class:`txsscanlib.gene.Profile` object
        """
        if gene.name in self._profiles:
            profile = self._profiles[gene.name]
        else:
            profile = Profile(gene, cfg)
            self._profiles[gene.name] = profile
        return profile 

profile_factory = ProfileFactory()


class Profile(object):
    """
    handle profile
    """

    def __init__(self, gene , cfg):
        """

        :param gene: the gene corresponding to this profile
        :type gene_name: :class:`txsscanlib.secretion.Gene` object
        :param cfg: the configuration 
        :type cfg: :class:`txsscanlib.config.Config` object
        """
        self.gene = gene 
        path = os.path.join(cfg.profile_dir, self.gene.name + cfg.profile_suffix)
        if not os.path.exists(path):
            raise IOError( "%s: No such profile" % path)
        self.path = path
        self.len = self._len()
        self.cfg = cfg 
        self.hmm_raw_output = None
        self._report = None
        self._lock = Lock()


    def __len__(self):
        """
        :return: the length of the HMM profile
        :rtype: int
        """
        return self.len

    def _len(self):
        """
        Parse the HMM profile to get the length and cache it
        this private method is called at the Profile init
        """
        with open(self.path) as f:
            for l in f:
                if l.startswith("LENG"):
                    length = int(l.split()[1])
                    break
        return length

    def __str__(self):
        return "%s : %s" % (self.gene.name, self.path)


    def execute(self):
        """
        execute the hmmsearch with this profile

        :return: an HMM report
        :rtype:  :class:`txsscanlib.report.HMMReport` object
        """
        with self._lock:
            # the results of HMM is cached 
            # so HMMsearch is executed only once per run
            # if this method is called several times the first call induce the execution of HMMsearch and generate a report
            # the other calls return directly this report
            if self._report is not None:
                return self._report
            output_path = os.path.join( self.cfg.working_dir, self.gene.name + self.cfg.res_search_suffix )
            err_path = os.path.join( self.cfg.working_dir, self.gene.name + os.path.splitext(self.cfg.res_search_suffix)[0]+".err" )

            with  open(err_path, 'w') as err_file:
                options = { "hmmer_exe" : self.cfg.hmmer_exe,
                            "output_file" : output_path ,
                            "e_value_res" : self.cfg.e_value_res,
                            "profile" : self.path,
                            "sequence_db" : self.cfg.sequence_db,
                           }
                #command = "%(hmmer_exe)s -o %(output_file)s -E %(e_value_res)d %(profile)s %(sequence_db)s" % options
                command = "%(hmmer_exe)s --cpu 0 -o %(output_file)s -E %(e_value_res)d %(profile)s %(sequence_db)s " % options
                _log.info( "%s hmmer command line : %s" % (self.gene.name, command) )
                try:
                    hmmer = Popen( command ,
                                   shell = True ,
                                   stdout = None ,
                                   stdin  = None ,
                                   stderr = err_file ,
                                   close_fds = False ,
                                   )
                except Exception, err:
                    msg = "hmmer execution failed: command = %s : %s" % ( command , err)
                    _log.critical( msg, exc_info = True )
                    raise err

                hmmer.wait()
            if hmmer.returncode != 0:
                msg = "an error occurred during hmmer execution: command = %s : return code = %d check %s" % (command, hmmer.returncode, err_path)
                _log.critical( msg, exc_info = True )
                raise RuntimeError(msg)
            self.hmm_raw_output = output_path
            if self.cfg.db_type == 'gembase':
<<<<<<< HEAD
                #report = OrderedHMMReport(self.gene, output_path, self.cfg )
                report = GembaseHMMReport(self.gene, output_path, self.cfg )
            else:
                #report = UnOrderedHMMReport(self.gene, output_path, self.cfg )
=======
                report = GembaseHMMReport(self.gene, output_path, self.cfg )
            else:
>>>>>>> 5776835e
                report = GeneralHMMReport(self.gene, output_path, self.cfg )
            self._report = report
            return report
            <|MERGE_RESOLUTION|>--- conflicted
+++ resolved
@@ -16,10 +16,6 @@
 
 from subprocess import Popen
 from threading import Lock
-<<<<<<< HEAD
-#from report import OrderedHMMReport, UnOrderedHMMReport
-=======
->>>>>>> 5776835e
 from report import GembaseHMMReport, GeneralHMMReport
 
 
@@ -407,15 +403,8 @@
                 raise RuntimeError(msg)
             self.hmm_raw_output = output_path
             if self.cfg.db_type == 'gembase':
-<<<<<<< HEAD
-                #report = OrderedHMMReport(self.gene, output_path, self.cfg )
                 report = GembaseHMMReport(self.gene, output_path, self.cfg )
             else:
-                #report = UnOrderedHMMReport(self.gene, output_path, self.cfg )
-=======
-                report = GembaseHMMReport(self.gene, output_path, self.cfg )
-            else:
->>>>>>> 5776835e
                 report = GeneralHMMReport(self.gene, output_path, self.cfg )
             self._report = report
             return report
