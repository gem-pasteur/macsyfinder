# -*- coding: utf-8 -*-

#===============================================================================
# Created on Nov 29, 2012
# 
# @author: bneron
# @contact: user_email
# @organization: organization_name
# @license: license
#===============================================================================


import os
import logging
_log = logging.getLogger('txsscan.' + __name__)


import abc
from threading import Lock
from itertools import groupby
from database import Indexes


class HMMReport(object):
    """
    handle HMM report. extract a synthetic report from the raw hmmer output
    this class is an abstract class. there is 2 implementation of this abstract class
    depending if the genome baes is ordered or not.
    """

    __metaclass__ = abc.ABCMeta

    def __init__(self, gene, hmmer_output, cfg):
        """
        :param gene: the gene corresponding to this profile
        :type gene: :class:`txsscanlib.gene.Gene` object
        :param hmmer_output: The path to hmmer output file
        :type hmmer_output: string
        :param cfg: the configuration 
        :type cfg: :class:`txsscanlib.config.Config` object
        """
        self.gene = gene
        self._hmmer_raw_out = hmmer_output
        self._extract_out = None
        self.hits = []
        self.cfg = cfg
        self._lock = Lock()

    @abc.abstractmethod
    def extract(self):
        """
        Parse the output file of hmmer and produced a new synthetic report file.
        containing selected and sorted hits. ( **abstract method must be implemented in inherited classes** )
        """
        pass

    def __str__(self):
        s = "# gene: %s extract from %s hmm output\n" % (self.gene.name, self._hmmer_raw_out)
        s += "# profile length= %d\n" % len(self.gene.profile)
        s += "# i_evalue threshold= %f\n" % self.cfg.i_evalue_sel
        s += "# coverage threshold= %f\n" % self.cfg.coverage_profile
        #s += "# hit_id replicon_name position_hit gene_name gene_system i_eval score coverage\n"
        #s += "# hit_id replicon_name position_hit gene_name gene_system i_eval score profile_coverage sequence_coverage begin end\n"
        s += "# hit_id replicon_name position_hit hit_sequence_length gene_name gene_system i_eval score profile_coverage sequence_coverage begin end\n"
        for h in self.hits:
            s += str(h)
        return s

    def save_extract(self):
        """
        write the string representation of the extact report in a file.
        the name of this file is the concatenation of the gene and the res_extract_suffix from config
        """
        with self._lock:
            extract_out_name = self.gene.name + self.cfg.res_extract_suffix
            self._extract_out = os.path.join(self.cfg.working_dir, extract_out_name)
            with open(self._extract_out, 'w') as _file:
                _file.write(str(self))

    def best_hit(self):
        """
        return the best hit when multiple hits
        """
        try:
            return self.hits[0]
        except IndexError:
            return None


<<<<<<< HEAD

=======
>>>>>>> 5776835e
    def _hit_start(self, line):
        return line.startswith(">>")


    def _build_my_db(self, hmm_output):
        """
        """
        d = {}
        with open(hmm_output) as hmm_file:
            hits = (x[1] for x in groupby(hmm_file, self._hit_start) if x[0])
            for h in hits:
                d[self._parse_hmm_header(h)] = None
        return d

    def _fill_my_db(self, txsscan_idx, db):
        """
        """
        with open(txsscan_idx, 'r') as idx:
            for l in idx:
                #print l
                seqid, length, rank = l.split(';')
                if seqid in db:
                    db[seqid] = (int(length), int(rank))

    def _parse_hmm_header(self, h_grp):
        """
        """
        for line in h_grp:
            hit_id = line.split()[1]
        return hit_id

    def _parse_hmm_body(self, hit_id, gene_profile_lg, seq_lg, coverage_treshold, replicon_name, position_hit, i_evalue_sel, b_grp):
        """

        :param hit_id:
        :type hit_id:
        :param gene_profile_lg:
        :type gene_profile_lg:
        :param seq_lg:
        :type seq_lg:
        :param coverage_treshold:
        :type coverage_treshold:
        :param replicon_name:
        :type replicon_name:
        :param position_hit:
        :type position_hit:
        :param i_evalue_sel:
        :type i_evalue_sel:
        :param b_grp:
        :type b_grp:
        :returns:
        :rtype:

        """
        first_line = b_grp.next()
        if not first_line.startswith('   #    score'):
            return []
        else:
            hits = []
            for line in b_grp:
                if line[0] == '\n':
                    return hits
                elif line.startswith(" ---   ------ ----- --------"):
                    pass
                else:
                    fields = line.split()
                    try:
                        if(len(fields) > 1 and float(fields[5]) <= i_evalue_sel):
                            cov_profile = (float(fields[7]) - float(fields[6]) + 1) / gene_profile_lg
                            begin = int(fields[9])
                            end = int(fields[10])
                            cov_gene = (float(end) - float(begin) + 1) / seq_lg # To be added in Gene: sequence_length
                            if (cov_profile >= coverage_treshold):
                                i_eval = float(fields[5])
                                score = float(fields[2])
                                hits.append(Hit(self.gene,
                                                self.gene.system,
                                                hit_id,
                                                seq_lg,
                                                replicon_name,
                                                position_hit,
                                                i_eval,
                                                score,
                                                cov_profile,
                                                cov_gene,
                                                begin,
                                                end))
                    except ValueError, err:
                        msg = "Invalid line to parse :{0}:{1}".format(line, err)
                        _log.debug(msg)
                        raise ValueError(msg)

    
    
<<<<<<< HEAD
#class UnOrderedHMMReport(HMMReport):
=======
>>>>>>> 5776835e
class GeneralHMMReport(HMMReport):
    """
    handle HMM report. extract a synthetic report from the raw hmmer output
    """
    #pass
    def extract(self):
        """
        Parse the output file of hmmer compute from an unordered genes base
        and produced a new synthetic report file.
        """
        with self._lock:
            # so the extract of a given HMM output is executed only once per run
            # if this method is called several times the first call induce the parsing of HMM out
            # the other calls do nothing
            if self.hits:
                return

<<<<<<< HEAD
            db = Database(self.cfg)
            txsscan_idx = db.find_my_indexes()
=======
            idx = Indexes(self.cfg)
            txsscan_idx = idx.find_my_indexes()
>>>>>>> 5776835e
            my_db = self._build_my_db(self._hmmer_raw_out)
            self._fill_my_db(txsscan_idx, my_db)

            with open(self._hmmer_raw_out, 'r') as hmm_out:
                i_evalue_sel = self.cfg.i_evalue_sel
                coverage_treshold = self.cfg.coverage_profile
                gene_profile_lg = len(self.gene.profile)
                hmm_hits = (x[1] for x in groupby(hmm_out, self._hit_start))
                #drop summary
                hmm_hits.next()
                for hmm_hit in hmm_hits:
                    hit_id = self._parse_hmm_header(hmm_hit)
                    seq_lg, position_hit = my_db[hit_id]
                    
                    #fields_hit = hit_id.split('_')
                    #replicon_name = fields_hit[0]
                    replicon_name = "UserReplicon"
                    
                    body = hmm_hits.next()
                    h = self._parse_hmm_body(hit_id, gene_profile_lg, seq_lg, coverage_treshold, replicon_name, position_hit, i_evalue_sel, body)
                    self.hits += h
                self.hits.sort()
                return self.hits


<<<<<<< HEAD
#class OrderedHMMReport(HMMReport):
=======
>>>>>>> 5776835e
class GembaseHMMReport(HMMReport):
    """
    handle HMM report. extract a synthetic report from the raw hmmer output
    """

    def extract(self):
        """
        Parse the output file of hmmer compute from an unordered genes base
        and produced a new synthetic report file.
        """
        with self._lock:
            # so the extract of a given HMM output is executed only once per run
            # if this method is called several times the first call induce the parsing of HMM out
            # the other calls do nothing
            if self.hits:
                return

            idx = Indexes(self.cfg)
            txsscan_idx = idx.find_my_indexes()
            my_db = self._build_my_db(self._hmmer_raw_out)
            self._fill_my_db(txsscan_idx, my_db)

            with open(self._hmmer_raw_out, 'r') as hmm_out:
                i_evalue_sel = self.cfg.i_evalue_sel
                coverage_treshold = self.cfg.coverage_profile
                gene_profile_lg = len(self.gene.profile)
                hmm_hits = (x[1] for x in groupby(hmm_out, self._hit_start))
                #drop summary
                hmm_hits.next()
                for hmm_hit in hmm_hits:
                    hit_id = self._parse_hmm_header(hmm_hit)
                    seq_lg, position_hit = my_db[hit_id]
                    
                    fields_hit = hit_id.split('_')
                    replicon_name = fields_hit[0]
                    
                    body = hmm_hits.next()
                    h = self._parse_hmm_body(hit_id, gene_profile_lg, seq_lg, coverage_treshold, replicon_name, position_hit, i_evalue_sel, body)
                    self.hits += h
                self.hits.sort()
                return self.hits


class Hit(object):
    """
    handle hits found by HMM. The hits are instanciated by :py:meth:`HMMReport.extract` method
    """
    
    def __init__(self, gene, system, hit_id, hit_seq_length, replicon_name,
                 position_hit, i_eval, score, profile_coverage, sequence_coverage, begin_match, end_match):
        """
        :param gene: the gene corresponding to this profile
        :type gene: :class:`txsscanlib.gene.Gene` object
        :param system: the system to which this gene belongs
        :type system: :class:`txsscanlib.system.System` object
        :param hit_id: the identifier of the hit
        :type hit_id: string
        :param hit_seq_length: the length of the hit sequence
        :type hit_id: integer
        :param replicon_name: the name of the replicon
        :type replicon_name: string
        :param position_hit: the position of the hit on the sequence?
        :type position_hit: integer
        :param i_eval: the best-domain evalue
        :type i_eval: float
        :param score: the score of the hit
        :type score: float
        :param profile_coverage: percentage of the profile that matches the hit sequence
        :type profile_coverage: float
        :param sequence_coverage: percentage of the hit sequence that matches the profile
        :type sequence_coverage: float
        :param begin_match: where the hit with the profile starts in the sequence 
        :type begin_match: integer
        :param end_match: where the hit with the profile ends in the sequence 
        :type end_match: integer
        """
        self.gene = gene
        self.system = system
        self.id = hit_id
        self.seq_length = hit_seq_length
        self.replicon_name = replicon_name
        self.position = position_hit
        self.i_eval = i_eval
        self.score = score
        self.profile_coverage = profile_coverage
        self.sequence_coverage = sequence_coverage
        self.begin_match = begin_match
        self.end_match = end_match

    def __str__(self):
        return "%s\t%s\t%d\t%d\t%s\t%s\t%s\t%s\t%f\t%f\t%d\t%d\n" % (self.id,
                                                     self.replicon_name,
                                                     self.position,
                                                     self.seq_length,
                                                     self.gene.name,
                                                     self.system.name,
                                                     self.i_eval,
                                                     self.score,
                                                     self.profile_coverage, 
                                                     self.sequence_coverage,
                                                     self.begin_match,
                                                     self.end_match)

    def __cmp__(self, other):
        if self.id == other.id:
            if not self.gene.is_homolog(other.gene): 
                _log.warning("Non homologs match: %s (%s) %s (%s) for %s"%(self.gene.name, self.system.name, other.gene.name, other.system.name, self.id))
            return cmp(self.score, other.score)
        else:
            return cmp(self.id, other.id)
 
    def __eq__(self, other):
        return ( 
                self.gene.name == other.gene.name and
                self.system.name == other.system.name and
                self.id == other.id and
                self.seq_length == other.seq_length and
                self.replicon_name == other.replicon_name and
                self.position == other.position and
                self.i_eval == other.i_eval and
                self.score == other.score and
                self.profile_coverage == other.profile_coverage and
                self.sequence_coverage == other.sequence_coverage and
                self.begin_match == other.begin_match and
                self.end_match == other.end_match 
                )


    def get_position(self):
        """
        :returns: the position of the hit
        :rtype: integer 
        """
        return self.position

    def get_syst_inter_gene_max_space(self):
        """
        :returns: the 'inter_gene_max_space' parameter defined for the system of the hit
        :rtype: integer
        """
        return self.gene.system.inter_gene_max_space<|MERGE_RESOLUTION|>--- conflicted
+++ resolved
@@ -87,10 +87,6 @@
             return None
 
 
-<<<<<<< HEAD
-
-=======
->>>>>>> 5776835e
     def _hit_start(self, line):
         return line.startswith(">>")
 
@@ -185,10 +181,6 @@
 
     
     
-<<<<<<< HEAD
-#class UnOrderedHMMReport(HMMReport):
-=======
->>>>>>> 5776835e
 class GeneralHMMReport(HMMReport):
     """
     handle HMM report. extract a synthetic report from the raw hmmer output
@@ -206,13 +198,8 @@
             if self.hits:
                 return
 
-<<<<<<< HEAD
-            db = Database(self.cfg)
-            txsscan_idx = db.find_my_indexes()
-=======
             idx = Indexes(self.cfg)
             txsscan_idx = idx.find_my_indexes()
->>>>>>> 5776835e
             my_db = self._build_my_db(self._hmmer_raw_out)
             self._fill_my_db(txsscan_idx, my_db)
 
@@ -238,10 +225,6 @@
                 return self.hits
 
 
-<<<<<<< HEAD
-#class OrderedHMMReport(HMMReport):
-=======
->>>>>>> 5776835e
 class GembaseHMMReport(HMMReport):
     """
     handle HMM report. extract a synthetic report from the raw hmmer output
@@ -274,10 +257,8 @@
                 for hmm_hit in hmm_hits:
                     hit_id = self._parse_hmm_header(hmm_hit)
                     seq_lg, position_hit = my_db[hit_id]
-                    
                     fields_hit = hit_id.split('_')
                     replicon_name = fields_hit[0]
-                    
                     body = hmm_hits.next()
                     h = self._parse_hmm_body(hit_id, gene_profile_lg, seq_lg, coverage_treshold, replicon_name, position_hit, i_evalue_sel, body)
                     self.hits += h
