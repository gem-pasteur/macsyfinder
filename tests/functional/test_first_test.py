--- conflicted
+++ resolved
@@ -52,24 +52,13 @@
         os.makedirs(self.out_dir)
         macsy_bin = os.path.join(self.macsy_home, 'bin', 'macsyfinder') if self.local_install else which('macsyfinder')
 
-<<<<<<< HEAD
         command = "{bin} --out-dir={out_dir} --sequence-db={seq_db} --db-type=gembase --models-dir={models_dir}" \
-                  " --models {models}".format(bin=bin,
+                  " --models {models}".format(bin=macsy_bin,
                                               out_dir=self.out_dir,
                                               models_dir=os.path.join(self._data_dir, 'data_set_1', 'models'),
                                               seq_db=os.path.join(self._data_dir, 'base', 'test_aesu.fa'),
                                               models="set_1 T9SS T3SS T4SS_typeI",
                                               )
-=======
-        command = "{bin} --def={def_dir} --profile-dir={profiles} --out-dir={out_dir} --sequence-db={seq_db} --db-type=gembase {systems}".format(
-                    bin=macsy_bin,
-                    out_dir=self.out_dir,
-                    def_dir=os.path.join(self._data_dir, 'data_set_1', 'def'),
-                    profiles=os.path.join(self._data_dir, 'data_set_1', 'profiles'),
-                    seq_db=os.path.join(self._data_dir, 'base', 'test_aesu.fa'),
-                    systems="T9SS T3SS T4SS_typeI",
-                    )
->>>>>>> 90e5b3ab
         if not bin:
             raise RuntimeError('macsyfinder not found, macsyfinder must be either in your path or MACSY_HOME must be defined')
         # I redirect stdout and stderr in dev null I don't want them on screen
