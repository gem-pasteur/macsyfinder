#########################################################################
# MacSyFinder - Detection of macromolecular systems in protein dataset  #
#               using systems modelling and similarity search.          #
# Authors: Sophie Abby, Bertrand Neron                                  #
# Copyright (c) 2014-2020  Institut Pasteur (Paris) and CNRS.           #
# See the COPYRIGHT file for details                                    #
#                                                                       #
# This file is part of MacSyFinder package.                             #
#                                                                       #
# MacSyFinder is free software: you can redistribute it and/or modify   #
# it under the terms of the GNU General Public License as published by  #
# the Free Software Foundation, either version 3 of the License, or     #
# (at your option) any later version.                                   #
#                                                                       #
# MacSyFinder is distributed in the hope that it will be useful,        #
# but WITHOUT ANY WARRANTY; without even the implied warranty of        #
# MERCHANTABILITY or FITNESS FOR A PARTICULAR PURPOSE. See the          #
# GNU General Public License for more details .                         #
#                                                                       #
# You should have received a copy of the GNU General Public License     #
# along with MacSyFinder (COPYING).                                     #
# If not, see <https://www.gnu.org/licenses/>.                          #
#########################################################################


import os
import shutil
import tempfile
import argparse

from macsypy.gene import GeneBank
from macsypy.gene import CoreGene, ModelGene
from macsypy.model import Model
from macsypy.config import Config, MacsyDefaults
from macsypy.registries import ModelLocation
from macsypy.error import MacsypyError
from macsypy.profile import ProfileFactory

from tests import MacsyTest


class Test(MacsyTest):

    def setUp(self):
        args = argparse.Namespace()
        args.sequence_db = self.find_data("base", "test_base.fa")
        args.db_type = 'gembase'
        args.models_dir = self.find_data('models')
        args.res_search_dir = tempfile.gettempdir()
        args.log_level = 30
        self.cfg = Config(MacsyDefaults(), args)

        self.model_name = 'foo'
        self.model_location = ModelLocation(path=os.path.join(args.models_dir, self.model_name))
        self.gene_bank = GeneBank()
        self.profile_factory = ProfileFactory(self.cfg)

    def tearDown(self):
        try:
            shutil.rmtree(self.cfg.working_dir)
        except:
            pass


    def test_add_get_gene(self):
        gene_name = 'sctJ_FLG'
        with self.assertRaises(KeyError) as ctx:
            self.gene_bank[f"foo/{gene_name}"]
        self.assertEqual(str(ctx.exception),
                         f"\"No such gene 'foo/{gene_name}' in this bank\"")
        model_foo = Model(self.model_name, 10)

        self.gene_bank.add_new_gene(self.model_location, gene_name, self.profile_factory)

        gene_from_bank = self.gene_bank[(model_foo.family_name, gene_name)]
        self.assertTrue(isinstance(gene_from_bank, CoreGene))
        self.assertEqual(gene_from_bank.name, gene_name)
        gbk_contains_before = list(self.gene_bank)
        self.gene_bank.add_new_gene(self.model_location, gene_name, self.profile_factory)
        gbk_contains_after = list(self.gene_bank)
        self.assertEqual(gbk_contains_before, gbk_contains_after)

        gene_name = "bar"
        with self.assertRaises(MacsypyError) as ctx:
            self.gene_bank.add_new_gene(self.model_location, gene_name, self.profile_factory)
        self.assertEqual(str(ctx.exception),
<<<<<<< HEAD
                         f'"a gene named \'foo/{gene.name}\' is already registered"')
=======
                         f"'{self.model_name}/{gene_name}': No such profile")

>>>>>>> d8e73c03

    def test_contains(self):
        model_foo = Model("foo/bar", 10)
        gene_name = 'sctJ_FLG'

        self.gene_bank.add_new_gene(self.model_location, gene_name, self.profile_factory)
        gene_in = self.gene_bank[(model_foo.family_name, gene_name)]
        self.assertIn(gene_in, self.gene_bank)

        gene_name = 'abc'
        c_gene_out = CoreGene(self.model_location, gene_name, self.profile_factory)
        gene_out = ModelGene(c_gene_out, model_foo)
        self.assertNotIn(gene_out, self.gene_bank)


    def test_iter(self):
        genes_names = ['sctJ_FLG', 'abc']
        for g in genes_names:
            self.gene_bank.add_new_gene(self.model_location, g, self.profile_factory)
        self.assertListEqual([g.name for g in self.gene_bank],
                             genes_names)


    def test_get_uniq_object(self):
        gene_name = 'sctJ_FLG'
        self.gene_bank.add_new_gene(self.model_location, gene_name, self.profile_factory)
        self.gene_bank.add_new_gene(self.model_location, gene_name, self.profile_factory)
        self.assertEqual(len(self.gene_bank), 1)<|MERGE_RESOLUTION|>--- conflicted
+++ resolved
@@ -84,12 +84,8 @@
         with self.assertRaises(MacsypyError) as ctx:
             self.gene_bank.add_new_gene(self.model_location, gene_name, self.profile_factory)
         self.assertEqual(str(ctx.exception),
-<<<<<<< HEAD
-                         f'"a gene named \'foo/{gene.name}\' is already registered"')
-=======
                          f"'{self.model_name}/{gene_name}': No such profile")
 
->>>>>>> d8e73c03
 
     def test_contains(self):
         model_foo = Model("foo/bar", 10)
