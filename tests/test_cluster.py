--- conflicted
+++ resolved
@@ -142,11 +142,7 @@
         self.assertListEqual(clusters[1].hits, [h50, h51])
 
 
-<<<<<<< HEAD
 class TestHitFunc(MacsyTest):
-=======
-class TestGetFilterLoners(MacsyTest):
->>>>>>> 581f01db
 
     def setUp(self) -> None:
         self.args = argparse.Namespace()
