#########################################################################
# MacSyFinder - Detection of macromolecular systems in protein dataset  #
#               using systems modelling and similarity search.          #
# Authors: Sophie Abby, Bertrand Neron                                  #
# Copyright (c) 2014-2020  Institut Pasteur (Paris) and CNRS.           #
# See the COPYRIGHT file for details                                    #
#                                                                       #
# This file is part of MacSyFinder package.                             #
#                                                                       #
# MacSyFinder is free software: you can redistribute it and/or modify   #
# it under the terms of the GNU General Public License as published by  #
# the Free Software Foundation, either version 3 of the License, or     #
# (at your option) any later version.                                   #
#                                                                       #
# MacSyFinder is distributed in the hope that it will be useful,        #
# but WITHOUT ANY WARRANTY; without even the implied warranty of        #
# MERCHANTABILITY or FITNESS FOR A PARTICULAR PURPOSE. See the          #
# GNU General Public License for more details .                         #
#                                                                       #
# You should have received a copy of the GNU General Public License     #
# along with MacSyFinder (COPYING).                                     #
# If not, see <https://www.gnu.org/licenses/>.                          #
#########################################################################

import os
import tempfile
import urllib.request
import urllib.error
import json
import io
import shutil
import tarfile
import glob
import yaml
from unittest.mock import patch

from macsypy import package
from macsypy.error import MacsydataError, MacsyDataLimitError

from tests import MacsyTest


class TestPackageFunc(MacsyTest):

    def test_parse_arch_path(self):
        self.assertTupleEqual(package.parse_arch_path("pack-3.0.tar.gz"),
                              ('pack', '3.0'))
        self.assertTupleEqual(package.parse_arch_path("pack-3.0.tgz"),
                              ('pack', '3.0'))

        pack = "pack-3.0.foo"
        with self.assertRaises(ValueError) as ctx:
            package.parse_arch_path(pack)
        self.assertEqual(str(ctx.exception),
                         f"{pack} does not seem to be a package (a tarball).")
        pack = "pack.tar.gz"
        with self.assertRaises(ValueError) as ctx:
            package.parse_arch_path(pack)
        self.assertEqual(str(ctx.exception),
                         f"{pack} does not seem to not be versioned.")


class TestModelIndex(MacsyTest):

    def test_init(self):
        with self.assertRaises(TypeError) as ctx:
            package.AbstractModelIndex()


class TestLocalModelIndex(MacsyTest):

    def test_init(self):
        lmi = package.LocalModelIndex()
        self.assertEqual(lmi.org_name, 'local')
        expected_cache = os.path.join(tempfile.gettempdir(), 'tmp-macsy-cache')
        self.assertEqual(lmi.cache, expected_cache)


class TestRemoteModelIndex(MacsyTest):

    def setUp(self) -> None:
        self.tmpdir = os.path.join(tempfile.gettempdir(), 'macsy_test_package')
        if os.path.exists(self.tmpdir) and os.path.isdir(self.tmpdir):
            shutil.rmtree(self.tmpdir)
        os.makedirs(self.tmpdir)

    def tearDown(self) -> None:
        try:
            shutil.rmtree(self.tmpdir)
        except:
            pass

    def mocked_requests_get(url):
        class MockResponse:
            def __init__(self, data, status_code):
                self.data = io.BytesIO(bytes(data.encode("utf-8")))
                self.status_code = status_code

            def read(self, length=-1):
                return self.data.read(length)

            def __enter__(self):
                return self

            def __exit__(self, type, value, traceback):
                return False

        if url == 'https://test_url_json/':
            resp = {'fake': ['json', 'response']}
            return MockResponse(json.dumps(resp), 200)
        elif url == 'https://test_url_json/limit':
            raise urllib.error.HTTPError(url, 403, 'forbidden', None, None)
        elif url == 'https://api.github.com/orgs/remote_exists_true':
            resp = {'type': 'Organization'}
            return MockResponse(json.dumps(resp), 200)
        elif url == 'https://api.github.com/orgs/remote_exists_false':
            raise urllib.error.HTTPError(url, 404, 'not found', None, None)
        elif url == 'https://api.github.com/orgs/remote_exists_server_error':
            raise urllib.error.HTTPError(url, 500, 'Server Error', None, None)
        elif url == 'https://api.github.com/orgs/remote_exists_unexpected_error':
            raise urllib.error.HTTPError(url, 204, 'No Content', None, None)
        elif url == 'https://api.github.com/orgs/list_packages/repos':
            resp = [{'name': 'model_1'}, {'name': 'model_2'}]
            return MockResponse(json.dumps(resp), 200)
        elif url == 'https://api.github.com/repos/list_package_vers/model_1/tags':
            resp = [{'name': 'v_1'}, {'name': 'v_2'}]
            return MockResponse(json.dumps(resp), 200)
        elif url == 'https://api.github.com/repos/list_package_vers/model_2/tags':
            raise urllib.error.HTTPError(url, 404, 'not found', None, None)
        elif url == 'https://api.github.com/repos/list_package_vers/model_3/tags':
            raise urllib.error.HTTPError(url, 500, 'Server Error', None, None)
        elif 'https://api.github.com/repos/package_download/fake/tarball/1.0' in url:
            return MockResponse('fake data ' * 2, 200)
        elif url == 'https://api.github.com/repos/package_download/bad_pack/tarball/0.2':
            raise urllib.error.HTTPError(url, 404, 'not found', None, None)
        elif url == 'https://raw.githubusercontent.com/get_metadata/foo/0.0/metadata.yml':
            data = yaml.dump({"maintainer": {"name": "moi"}})
            return MockResponse(data, 200)
        else:
            raise RuntimeError("test non prevu", url)


    def test_init(self):
        rem_exists = package.RemoteModelIndex.remote_exists
        package.RemoteModelIndex.remote_exists = lambda x: True
        try:
            remote = package.RemoteModelIndex()
            remote.cache = self.tmpdir
        finally:
            package.RemoteModelIndex.remote_exists = rem_exists
        self.assertEqual(remote.org_name, 'macsy-models')
        self.assertEqual(remote.base_url, 'https://api.github.com')
        self.assertEqual(remote.cache, self.tmpdir)

        package.RemoteModelIndex.remote_exists = lambda x: True
        try:
            remote = package.RemoteModelIndex(org='foo')
            remote.cache = self.tmpdir
        finally:
            package.RemoteModelIndex.remote_exists = rem_exists
        self.assertEqual(remote.org_name, 'foo')

        package.RemoteModelIndex.remote_exists = lambda x: False
        try:
            with self.assertRaises(ValueError) as ctx:
                package.RemoteModelIndex(org='foo')
        finally:
            package.RemoteModelIndex.remote_exists = rem_exists
        self.assertEqual(str(ctx.exception), "the 'foo' organization does not exist.")


    @patch('urllib.request.urlopen', side_effect=mocked_requests_get)
    def test_url_json(self, mock_urlopen):
        rem_exists = package.RemoteModelIndex.remote_exists
        package.RemoteModelIndex.remote_exists = lambda x: True
        remote = package.RemoteModelIndex(org="nimportnaoik")
        remote.cache = self.tmpdir
        try:
            j = remote._url_json("https://test_url_json/")
            self.assertDictEqual(j, {'fake': ['json', 'response']})
        finally:
            package.RemoteModelIndex.remote_exists = rem_exists


    @patch('urllib.request.urlopen', side_effect=mocked_requests_get)
    def test_url_json_reach_limit(self, mock_urlopen):
        rem_exists = package.RemoteModelIndex.remote_exists
        package.RemoteModelIndex.remote_exists = lambda x: True
        remote = package.RemoteModelIndex(org="nimportnaoik")
        remote.cache = self.tmpdir
        try:
            with self.assertRaises(MacsyDataLimitError) as ctx:
                remote._url_json("https://test_url_json/limit")
            self.assertEqual(str(ctx.exception),
                             """You reach the maximum number of request per hour to github.
Please wait before to try again.""")
        finally:
            package.RemoteModelIndex.remote_exists = rem_exists


    @patch('urllib.request.urlopen', side_effect=mocked_requests_get)
    def test_remote_exists(self, mock_urlopen):
        remote = package.RemoteModelIndex(org="remote_exists_true")
        remote.cache = self.tmpdir
        exists = remote.remote_exists()
        self.assertTrue(exists)

        remote.org_name = "remote_exists_false"
        exists = remote.remote_exists()
        self.assertFalse(exists)

        remote.org_name = "remote_exists_server_error"
        with self.assertRaises(urllib.error.HTTPError) as ctx:
            remote.remote_exists()
        self.assertEqual(str(ctx.exception),
                         "HTTP Error 500: Server Error")

        remote.org_name = "remote_exists_unexpected_error"
        with self.assertRaises(urllib.error.HTTPError) as ctx:
            remote.remote_exists()
        self.assertEqual(str(ctx.exception),
                         "HTTP Error 204: No Content")

    @patch('urllib.request.urlopen', side_effect=mocked_requests_get)
    def test_get_metadata(self, mock_urlopen):
        rem_exists = package.RemoteModelIndex.remote_exists
        list_package_vers = package.RemoteModelIndex.list_package_vers
        try:
            vers = '0.0'
            pack_name = 'foo'
            package.RemoteModelIndex.remote_exists = lambda x: True
            package.RemoteModelIndex.list_package_vers = lambda x, pack_name: [vers]
            remote = package.RemoteModelIndex(org="get_metadata")
            remote.cache = self.tmpdir
            metadata = remote.get_metadata(pack_name)
            self.assertDictEqual(metadata, {"maintainer": {"name": "moi"}})
        finally:
            package.RemoteModelIndex.remote_exists = rem_exists
            package.RemoteModelIndex.list_package_vers = list_package_vers

        #################################################
        # The remote package is not versioned (tagged)  #
        #################################################
        try:
            package.RemoteModelIndex.remote_exists = lambda x: True
            package.RemoteModelIndex.list_package_vers = lambda x, pack_name: []
            remote = package.RemoteModelIndex(org="get_metadata")
            with self.assertRaises(MacsydataError) as ctx:
                remote.get_metadata(pack_name)
            self.assertEqual(str(ctx.exception),
                             "No official version available for model 'foo'")
        finally:
            package.RemoteModelIndex.remote_exists = rem_exists
            package.RemoteModelIndex.list_package_vers = list_package_vers

        #####################################
        # The pack version is not available #
        #####################################
        try:
            package.RemoteModelIndex.remote_exists = lambda x: True
            package.RemoteModelIndex.list_package_vers = lambda x, pack_name: ["12"]
            remote = package.RemoteModelIndex(org="get_metadata")
            with self.assertRaises(RuntimeError) as ctx:
                remote.get_metadata(pack_name, vers="1.1")
            self.assertEqual(str(ctx.exception),
                             "The version '1.1' does not exists for model foo.")
        finally:
            package.RemoteModelIndex.remote_exists = rem_exists
            package.RemoteModelIndex.list_package_vers = list_package_vers


    @patch('urllib.request.urlopen', side_effect=mocked_requests_get)
    def test_list_packages(self, mock_urlopen):
        rem_exists = package.RemoteModelIndex.remote_exists
        try:
            package.RemoteModelIndex.remote_exists = lambda x: True
            remote = package.RemoteModelIndex(org="list_packages")
            remote.cache = self.tmpdir
            self.assertListEqual(remote.list_packages(), ['model_1', 'model_2'])
        finally:
            package.RemoteModelIndex.remote_exists = rem_exists


    @patch('urllib.request.urlopen', side_effect=mocked_requests_get)
    def test_list_package_vers(self, mock_urlopen):
        rem_exists = package.RemoteModelIndex.remote_exists
        try:
            package.RemoteModelIndex.remote_exists = lambda x: True
            remote = package.RemoteModelIndex(org="list_package_vers")
            remote.cache = self.tmpdir
        finally:
            package.RemoteModelIndex.remote_exists = rem_exists

        self.assertListEqual(remote.list_package_vers('model_1'), ['v_1', 'v_2'])

        with self.assertRaises(ValueError) as ctx:
            _ = remote.list_package_vers('model_2')
        self.assertEqual(str(ctx.exception), "package 'model_2' does not exists on repos 'list_package_vers'")

        with self.assertRaises(urllib.error.HTTPError) as ctx:
            _ = remote.list_package_vers('model_3')
        self.assertEqual(str(ctx.exception), "HTTP Error 500: Server Error")


    @patch('urllib.request.urlopen', side_effect=mocked_requests_get)
    def test_download(self, mock_urlopen):
        rem_exists = package.RemoteModelIndex.remote_exists
        try:
            package.RemoteModelIndex.remote_exists = lambda x: True
            remote = package.RemoteModelIndex(org="package_download")
            remote.cache = self.tmpdir
            pack_name = "fake"
            pack_vers = "1.0"
            # ensure that remote.cache does not exists
            if os.path.exists(remote.cache):
                if os.path.isdir(remote.cache):
                    shutil.rmtree(remote.cache)
                elif os.path.isfile(remote.cache) or os.path.islink(remote.cache):
                    os.unlink(remote.cache)

            arch_path = remote.download(pack_name, pack_vers)
            self.assertEqual(os.path.join(remote.cache, remote.org_name, f"{pack_name}-{pack_vers}.tar.gz"),
                             arch_path)
            self.assertFileEqual(arch_path, io.StringIO('fake data ' * 2))

            # download again with existing remote.cache and replace old archive
            os.unlink(arch_path)
            arch_path = remote.download(pack_name, pack_vers)
            self.assertFileEqual(arch_path, io.StringIO('fake data ' * 2))

            # download again with existing remote.cache and replace old archive
            os.unlink(arch_path)
            dest = os.path.join(self.tmpdir, 'dest')
            os.makedirs(dest)
            arch_path = remote.download(pack_name, pack_vers, dest=dest)
            self.assertEqual(os.path.join(dest, f'{pack_name}-{pack_vers}.tar.gz'), arch_path)

            # remote cache exist and is a file
            shutil.rmtree(remote.cache)
            open(remote.cache, 'w').close()
            try:
                with self.assertRaises(NotADirectoryError) as ctx:
                    remote.download(pack_name, pack_vers)
                self.assertEqual(str(ctx.exception),
                                 f"The tmp cache '{remote.cache}' already exists")
            finally:
                os.unlink(remote.cache)

            with self.assertRaises(ValueError) as ctx:
                _ = remote.download("bad_pack", "0.2")
            self.assertEqual(str(ctx.exception),
                             "package 'bad_pack-0.2' does not exists on repos 'package_download'")

        finally:
            package.RemoteModelIndex.remote_exists = rem_exists


    def test_unarchive(self):

        def create_pack(dir_, repo, name, vers, key):
            pack_name = f"{name}-{vers}"
            tar_path = os.path.join(dir_, f"{pack_name}.tar.gz")
            with tarfile.open(tar_path, "w:gz") as tar:
                tmp_pack = os.path.join(dir_, f"{repo}-{name}-{key}")
                os.mkdir(tmp_pack)
                for i in range(3):
                    name = f"file_{i}"
                    tmp_file = os.path.join(tmp_pack, name)
                    with open(tmp_file, 'w') as f:
                        f.write(f"Content of file {i}\n")
                tar.add(tmp_pack, arcname=os.path.basename(tmp_pack))
            shutil.rmtree(tmp_pack)
            return tar_path

        pack_name = 'model-toto'
        pack_vers = '2.0'

        rem_exists = package.RemoteModelIndex.remote_exists
        package.RemoteModelIndex.remote_exists = lambda x: True
        try:
            remote = package.RemoteModelIndex(org="package_unarchive")
            arch = create_pack(self.tmpdir, remote.org_name, pack_name, pack_vers, 'e020300')
            remote.cache = self.tmpdir

            model_path = remote.unarchive_package(arch)
            unpacked_path = os.path.join(self.tmpdir, remote.org_name, pack_name, pack_vers, pack_name)
            self.assertEqual(model_path, unpacked_path)
            self.assertTrue(os.path.exists(unpacked_path))
            self.assertTrue(os.path.isdir(unpacked_path))
            self.assertListEqual(sorted(glob.glob(f"{unpacked_path}/*")),
                                 sorted([os.path.join(unpacked_path, f"file_{i}") for i in range(3)])
                                 )
            # test package is remove before to unarchive a new one
            open(os.path.join(unpacked_path, f"file_must_be_removed"), 'w').close()
            model_path = remote.unarchive_package(arch)
            self.assertListEqual(sorted(glob.glob(f"{unpacked_path}/*")),
                                 sorted([os.path.join(unpacked_path, f"file_{i}") for i in range(3)])
                                 )
        finally:
            package.RemoteModelIndex.remote_exists = rem_exists


class TestPackage(MacsyTest):

    def setUp(self) -> None:
        self.tmpdir = os.path.join(tempfile.gettempdir(), 'macsy_test_package')
        if os.path.exists(self.tmpdir) and os.path.isdir(self.tmpdir):
            shutil.rmtree(self.tmpdir)
        os.makedirs(self.tmpdir)

        self.metadata = {"maintainer": {"name": "auth_name",
                                    "email": "auth_name@mondomain.fr"},
                         "short_desc": "this is a short description of the repos",
                         "vers": "0.0b2",
                         "cite": ["bla bla",
                                  "link to publication",
                                  """ligne 1
ligne 2
ligne 3 et bbbbb
"""],
                         "doc": "http://link/to/the/documentation",
                         "license": "CC BY-NC-SA 4.0 (https://creativecommons.org/licenses/by-nc-sa/4.0/)",
                         "copyright": "2019, Institut Pasteur, CNRS"
                          }


    def tearDown(self) -> None:
        try:
            shutil.rmtree(self.tmpdir)
        except:
            pass

    def create_fake_package(self, model, definitions=True, profiles=True, metadata=True, readme=True, license=True):
        pack_path = os.path.join(self.tmpdir, model)
        os.mkdir(pack_path)
        if definitions:
            def_dir = os.path.join(pack_path, 'definitions')
            os.mkdir(def_dir)
            with open(os.path.join(def_dir, "model_1.xml"), 'w') as f:
                f.write("""<system inter_gene_max_space="20" min_mandatory_genes_required="1" min_genes_required="2">
    <gene name="flgB" presence="mandatory"/>
    <gene name="flgC" presence="mandatory" inter_gene_max_space="2"/>
</system>""")
            with open(os.path.join(def_dir, "model_2.xml"), 'w') as f:
                f.write("""<system inter_gene_max_space="20" min_mandatory_genes_required="1" min_genes_required="2">
    <gene name="fliE" presence="mandatory" multi_system="True"/>
    <gene name="tadZ" presence="accessory" loner="True"/>
    <gene name="sctC" presence="forbidden"/>
</system>""")

        if profiles:
            profile_dir = os.path.join(pack_path, 'profiles')
            os.mkdir(profile_dir)
            for name in ('flgB', 'flgC', 'fliE', 'tadZ', 'sctC'):
                open(os.path.join(profile_dir, f"{name}.hmm"), 'w').close()
        if metadata:
            meta_file = self.find_data('pack_metadata', 'good_metadata.yml')
            meta_dest = os.path.join(pack_path, 'metadata.yml')
            shutil.copyfile(meta_file, meta_dest)
        if readme:
            with open(os.path.join(pack_path, "README"), 'w') as f:
                f.write("# This a README\n")
        if license:
            with open(os.path.join(pack_path, "LICENSE"), 'w') as f:
                f.write("# This the License\n")
        return pack_path


    def test_init(self):
        fake_pack_path = self.create_fake_package('fake_model')
        pack = package.Package(fake_pack_path)
        self.assertEqual(pack.path, fake_pack_path)
        self.assertEqual(pack.readme, os.path.join(fake_pack_path, 'README'))
        self.assertEqual(pack.name, 'fake_model')
        self.assertEqual(pack.metadata_path, os.path.join(fake_pack_path, 'metadata.yml'))


    def test_metadata(self):
        fake_pack_path = self.create_fake_package('fake_model')
        pack = package.Package(fake_pack_path)
        self.assertDictEqual(pack.metadata, self.metadata)
        self.assertDictEqual(pack.metadata, self.metadata)

    def test_find_readme(self):
        fake_pack_path = self.create_fake_package('fake_model')
        pack = package.Package(fake_pack_path)
        for ext in ('', '.rst', '.md'):
            readme_path = os.path.join(pack.path, 'README' + ext)
            os.rename(pack.readme, readme_path)
            pack.readme = readme_path
            self.assertEqual(pack._find_readme(), readme_path)
        readme_path = os.path.join(pack.path, 'README.foo')
        os.rename(pack.readme, readme_path)
        self.assertIsNone(pack._find_readme())


    def test_check_structure(self):
        fake_pack_path = self.create_fake_package('fake_model')
        pack = package.Package(fake_pack_path)
        errors, warnings = pack._check_structure()
        self.assertListEqual(errors, [])
        self.assertListEqual(warnings, [])


    def test_check_structure_bad_path(self):
        foobar = os.path.join(self.tmpdir, "foobar")
        pack = package.Package(foobar)
        errors, warnings = pack._check_structure()
        self.assertListEqual(errors, ["The package 'foobar' does not exists."])
        self.assertListEqual(warnings, [])

        open(foobar, 'w').close()
        errors, warnings = pack._check_structure()
        self.assertListEqual(errors, ["'foobar' is not a directory "])
        self.assertListEqual(warnings, [])


    def test_check_structure_no_def(self):
        fake_pack_path = self.create_fake_package('fake_model', definitions=False)
        pack = package.Package(fake_pack_path)
        errors, warnings = pack._check_structure()

        self.assertListEqual(errors, ["The package 'fake_model' have no 'definitions' directory."])
        self.assertListEqual(warnings, [])

        open(os.path.join(pack.path, 'definitions'), 'w').close()
        errors, warnings = pack._check_structure()
        self.assertListEqual(errors, ["'/tmp/macsy_test_package/fake_model/definitions' is not a directory."])
        self.assertListEqual(warnings, [])


    def test_check_structure_no_profiles(self):
        fake_pack_path = self.create_fake_package('fake_model', profiles=False)
        pack = package.Package(fake_pack_path)
        errors, warnings = pack._check_structure()

        self.assertListEqual(errors, ["The package 'fake_model' have no 'profiles' directory."])
        self.assertListEqual(warnings, [])

        open(os.path.join(pack.path, 'profiles'), 'w').close()
        errors, warnings = pack._check_structure()
        self.assertListEqual(errors, ["'/tmp/macsy_test_package/fake_model/profiles' is not a directory."])
        self.assertListEqual(warnings, [])


    def test_check_structure_no_metadata(self):
        fake_pack_path = self.create_fake_package('fake_model', metadata=False)
        pack = package.Package(fake_pack_path)
        errors, warnings = pack._check_structure()

        self.assertListEqual(errors, ["The package 'fake_model' have no 'metadata.yml'."])
        self.assertListEqual(warnings, [])


    def test_check_structure_no_readme(self):
        fake_pack_path = self.create_fake_package('fake_model', readme=False)
        pack = package.Package(fake_pack_path)
        errors, warnings = pack._check_structure()

        self.assertEqual(errors, [])
        self.assertEqual(warnings, ["The package 'fake_model' have not any README file."])


    def test_check_structure_no_license(self):
        fake_pack_path = self.create_fake_package('fake_model', license=False)
        pack = package.Package(fake_pack_path)
        errors, warnings = pack._check_structure()

        self.assertEqual(errors, [])
        self.assertEqual(warnings, ["The package 'fake_model' have not any LICENSE file. "
                                    "May be you have not right to use it."])

    def test_check_no_readme_n_no_license(self):
        fake_pack_path = self.create_fake_package('fake_model', readme=False, license=False)
        pack = package.Package(fake_pack_path)
        errors, warnings = pack._check_structure()

        self.assertEqual(errors, [])
        self.assertEqual(warnings, ["The package 'fake_model' have not any LICENSE file. "
                                    "May be you have not right to use it.",
                                    "The package 'fake_model' have not any README file."])

    def test_check_metadata(self):
        fake_pack_path = self.create_fake_package('fake_model')
        pack = package.Package(fake_pack_path)
        errors, warnings = pack._check_metadata()
        self.assertEqual(errors, [])
        self.assertEqual(warnings, [])

        load_metadata_meth = package.Package._load_metadata

<<<<<<< HEAD
        #################
        # No maintainer #
        #################
=======
        #############
        # No maintainer #
        #############
>>>>>>> 9b25b7a9
        no_auth_meta_data = self.metadata.copy()
        del no_auth_meta_data['maintainer']
        try:
            package.Package._load_metadata = lambda x: no_auth_meta_data
            pack = package.Package(fake_pack_path)
            errors, warnings = pack._check_metadata()
        finally:
            package.Package._load_metadata = load_metadata_meth
        self.assertEqual(errors, ["field 'maintainer' is mandatory in metadata_path."])
        self.assertEqual(warnings, [])

        #################
        # No short desc #
        #################
        no_short_desc_metadata = self.metadata.copy()
        del no_short_desc_metadata['short_desc']
        try:
            package.Package._load_metadata = lambda x: no_short_desc_metadata
            pack = package.Package(fake_pack_path)
            errors, warnings = pack._check_metadata()
        finally:
            package.Package._load_metadata = load_metadata_meth
        self.assertEqual(errors, ["field 'short_desc' is mandatory in metadata_path."])
        self.assertEqual(warnings, [])

        ###########
        # No vers #
        ###########
        no_vers_metadata = self.metadata.copy()
        del no_vers_metadata['vers']
        try:
            package.Package._load_metadata = lambda x: no_vers_metadata
            pack = package.Package(fake_pack_path)
            errors, warnings = pack._check_metadata()
        finally:
            package.Package._load_metadata = load_metadata_meth
        self.assertEqual(errors, ["field 'vers' is mandatory in metadata_path."])
        self.assertEqual(warnings, [])

        ###########
        # No cite #
        ###########
        no_cite_metadata = self.metadata.copy()
        del no_cite_metadata['cite']
        try:
            package.Package._load_metadata = lambda x: no_cite_metadata
            pack = package.Package(fake_pack_path)
            errors, warnings = pack._check_metadata()
        finally:
            package.Package._load_metadata = load_metadata_meth
        self.assertEqual(errors, [])
        self.assertEqual(warnings, ["It's better if the field 'cite' is setup in metadata_path file"])

        ##########
        # No doc #
        ##########
        no_doc_metadata = self.metadata.copy()
        del no_doc_metadata['doc']
        try:
            package.Package._load_metadata = lambda x: no_doc_metadata
            pack = package.Package(fake_pack_path)
            errors, warnings = pack._check_metadata()
        finally:
            package.Package._load_metadata = load_metadata_meth
        self.assertEqual(errors, [])
        self.assertEqual(warnings, ["It's better if the field 'doc' is setup in metadata_path file"])

        ##############
        # No license #
        ##############
        no_license_metadata = self.metadata.copy()
        del no_license_metadata['license']
        try:
            package.Package._load_metadata = lambda x: no_license_metadata
            pack = package.Package(fake_pack_path)
            errors, warnings = pack._check_metadata()
        finally:
            package.Package._load_metadata = load_metadata_meth
        self.assertEqual(errors, [])
        self.assertEqual(warnings, ["It's better if the field 'license' is setup in metadata_path file"])

        ################
        # No copyright #
        ################
        no_copyright_metadata = self.metadata.copy()
        del no_copyright_metadata['copyright']
        try:
            package.Package._load_metadata = lambda x: no_copyright_metadata
            pack = package.Package(fake_pack_path)
            errors, warnings = pack._check_metadata()
        finally:
            package.Package._load_metadata = load_metadata_meth
        self.assertEqual(errors, [])
        self.assertEqual(warnings, ["It's better if the field 'copyright' is setup in metadata_path file"])

        ##################
        # No maintainer name #
        ##################
        # this test must the last of the set
        # because we remove a key in maintainer value
        # the copy is a shallow copy
        # so maintainer value is a reference to the good_metadata[maintainer]
        # side effect
        no_auth_name_meta_data = self.metadata.copy()
        del no_auth_name_meta_data['maintainer']['name']
        try:
            package.Package._load_metadata = lambda x: no_auth_name_meta_data
            pack = package.Package(fake_pack_path)
            errors, warnings = pack._check_metadata()
        finally:
            package.Package._load_metadata = load_metadata_meth
        self.assertEqual(errors, ["field 'maintainer.name' is mandatory in metadata_path."])
        self.assertEqual(warnings, [])


    def test_check(self):
        fake_pack_path = self.create_fake_package('fake_model')
        load_metadata_meth = package.Package._load_metadata
        bad_meta_data = {"short_desc": "this is a short description of the repos",
                         "doc": "http://link/to/the/documentation",
                         "copyright": "2019, Institut Pasteur, CNRS"
                         }
        try:
            package.Package._load_metadata = lambda x: bad_meta_data
            pack = package.Package(fake_pack_path)
            errors, warnings = pack.check()
        finally:
            package.Package._load_metadata = load_metadata_meth
        self.assertListEqual(errors,
                             ["field 'maintainer' is mandatory in metadata_path.",
                              "field 'vers' is mandatory in metadata_path."])
        self.assertListEqual(warnings,
                             ["It's better if the field 'cite' is setup in metadata_path file",
                              "It's better if the field 'license' is setup in metadata_path file"])

    def test_help(self):
        fake_pack_path = self.create_fake_package('fake_model', license=False)
        pack = package.Package(fake_pack_path)

        receive_help = pack.help()
        self.assertEqual(receive_help, "# This a README\n")

        os.unlink(os.path.join(fake_pack_path, 'README'))
        pack = package.Package(fake_pack_path)
        receive_help = pack.help()
        self.assertEqual(receive_help, "No help available for package 'fake_model'.")


    def test_info(self):
        fake_pack_path = self.create_fake_package('fake_model', license=False)
        pack = package.Package(fake_pack_path)

        info = pack.info()
        expected_info = """
fake_model (0.0b2)

maintainer: auth_name <auth_name@mondomain.fr>

this is a short description of the repos

how to cite:
\t- bla bla
\t- link to publication
\t- ligne 1
\t  ligne 2
\t  ligne 3 et bbbbb

documentation
\thttp://link/to/the/documentation

This data are released under CC BY-NC-SA 4.0 (https://creativecommons.org/licenses/by-nc-sa/4.0/)
copyright: 2019, Institut Pasteur, CNRS
"""
        self.assertEqual(info, expected_info)

        load_metadata_meth = package.Package._load_metadata
        ###########
        # No cite #
        ###########
        no_cite_metadata = self.metadata.copy()
        del no_cite_metadata['cite']
        try:
            package.Package._load_metadata = lambda x: no_cite_metadata
            pack = package.Package(fake_pack_path)
            info = pack.info()
        finally:
            package.Package._load_metadata = load_metadata_meth
        expected_info = """
fake_model (0.0b2)

maintainer: auth_name <auth_name@mondomain.fr>

this is a short description of the repos

how to cite:
\t- No citation available

documentation
\thttp://link/to/the/documentation

This data are released under CC BY-NC-SA 4.0 (https://creativecommons.org/licenses/by-nc-sa/4.0/)
copyright: 2019, Institut Pasteur, CNRS
"""
        self.assertEqual(info, expected_info)

        ##########
        # No doc #
        ##########
        no_doc_metadata = self.metadata.copy()
        del no_doc_metadata['doc']
        try:
            package.Package._load_metadata = lambda x: no_doc_metadata
            pack = package.Package(fake_pack_path)
            info = pack.info()
        finally:
            package.Package._load_metadata = load_metadata_meth
        expected_info = """
fake_model (0.0b2)

maintainer: auth_name <auth_name@mondomain.fr>

this is a short description of the repos

how to cite:
\t- bla bla
\t- link to publication
\t- ligne 1
\t  ligne 2
\t  ligne 3 et bbbbb

documentation
\tNo documentation available

This data are released under CC BY-NC-SA 4.0 (https://creativecommons.org/licenses/by-nc-sa/4.0/)
copyright: 2019, Institut Pasteur, CNRS
"""
        self.assertEqual(info, expected_info)

        ##############
        # No license #
        ##############
        no_license_metadata = self.metadata.copy()
        del no_license_metadata['license']
        try:
            package.Package._load_metadata = lambda x: no_license_metadata
            pack = package.Package(fake_pack_path)
            info = pack.info()
        finally:
            package.Package._load_metadata = load_metadata_meth
        expected_info = """
fake_model (0.0b2)

maintainer: auth_name <auth_name@mondomain.fr>

this is a short description of the repos

how to cite:
\t- bla bla
\t- link to publication
\t- ligne 1
\t  ligne 2
\t  ligne 3 et bbbbb

documentation
\thttp://link/to/the/documentation

This data are released under No license available
copyright: 2019, Institut Pasteur, CNRS
"""
        self.assertEqual(info, expected_info)<|MERGE_RESOLUTION|>--- conflicted
+++ resolved
@@ -589,15 +589,9 @@
 
         load_metadata_meth = package.Package._load_metadata
 
-<<<<<<< HEAD
         #################
         # No maintainer #
         #################
-=======
-        #############
-        # No maintainer #
-        #############
->>>>>>> 9b25b7a9
         no_auth_meta_data = self.metadata.copy()
         del no_auth_meta_data['maintainer']
         try:
