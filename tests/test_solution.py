#########################################################################
# MacSyFinder - Detection of macromolecular systems in protein dataset  #
#               using systems modelling and similarity search.          #
# Authors: Sophie Abby, Bertrand Neron                                  #
# Copyright (c) 2014-2021  Institut Pasteur (Paris) and CNRS.           #
# See the COPYRIGHT file for details                                    #
#                                                                       #
# This file is part of MacSyFinder package.                             #
#                                                                       #
# MacSyFinder is free software: you can redistribute it and/or modify   #
# it under the terms of the GNU General Public License as published by  #
# the Free Software Foundation, either version 3 of the License, or     #
# (at your option) any later version.                                   #
#                                                                       #
# MacSyFinder is distributed in the hope that it will be useful,        #
# but WITHOUT ANY WARRANTY; without even the implied warranty of        #
# MERCHANTABILITY or FITNESS FOR A PARTICULAR PURPOSE. See the          #
# GNU General Public License for more details .                         #
#                                                                       #
# You should have received a copy of the GNU General Public License     #
# along with MacSyFinder (COPYING).                                     #
# If not, see <https://www.gnu.org/licenses/>.                          #
#########################################################################

import os
import argparse

<<<<<<< HEAD
from macsypy.hit import CoreHit, ModelHit, Loner, MultiSystem, LonerMultiSystem,  HitWeight
=======
from macsypy.hit import CoreHit, ModelHit, Loner, HitWeight
>>>>>>> decbf1c9
from macsypy.config import Config, MacsyDefaults
from macsypy.gene import CoreGene, ModelGene, Exchangeable, GeneStatus
from macsypy.profile import ProfileFactory
from macsypy.model import Model
from macsypy.registries import ModelLocation
from macsypy.cluster import Cluster
from macsypy.system import System
from macsypy.solution import find_best_solutions, combine_clusters
from tests import MacsyTest

    
def _build_clusters(cfg, profile_factory):
    
    model_name = 'foo'
    model_location = ModelLocation(path=os.path.join(cfg.models_dir()[0], model_name))

    models = {}
<<<<<<< HEAD
=======

>>>>>>> decbf1c9
    cg_sctn_flg = CoreGene(model_location, "sctN_FLG", profile_factory)
    cg_sctj_flg = CoreGene(model_location, "sctJ_FLG", profile_factory)
    cg_flgB = CoreGene(model_location, "flgB", profile_factory)
    cg_tadZ = CoreGene(model_location, "tadZ", profile_factory)
    cg_sctn = CoreGene(model_location, "sctN", profile_factory)
    cg_sctj = CoreGene(model_location, "sctJ", profile_factory)
    cg_gspd = CoreGene(model_location, "gspD", profile_factory)
    cg_abc = CoreGene(model_location, "abc", profile_factory)
    cg_sctc = CoreGene(model_location, "sctC", profile_factory)

    ###########
    # Model A #
    ###########
    models['A'] = Model("foo/A", 10)
    mgA_sctn = ModelGene(cg_sctn, models['A'])
    mgA_sctn_hom = Exchangeable(cg_sctn_flg, mgA_sctn)
    mgA_sctn.add_exchangeable(mgA_sctn_hom)
    mgA_sctj = ModelGene(cg_sctj, models['A'])
    mgA_sctj_an = Exchangeable(cg_sctj_flg, mgA_sctj)
    mgA_sctj.add_exchangeable(mgA_sctj_an)
    mgA_gspd = ModelGene(cg_gspd, models['A'])
    mgA_gspd_an = Exchangeable(cg_flgB, mgA_gspd)
    mgA_gspd.add_exchangeable(mgA_gspd_an)
    mgA_abc = ModelGene(cg_abc, models['A'])
    mgA_abc_ho = Exchangeable(cg_tadZ, mgA_abc)
    mgA_abc.add_exchangeable(mgA_abc_ho)

    models['A'].add_mandatory_gene(mgA_sctn)
    models['A'].add_mandatory_gene(mgA_sctj)
    models['A'].add_accessory_gene(mgA_gspd)
    models['A'].add_forbidden_gene(mgA_abc)

    models['A']._min_mandatory_genes_required = 2
    models['A']._min_genes_required = 2

    ###########
    # Model B #
    ###########
    models['B'] = Model("foo/B", 10)
    mgB_sctn_flg = ModelGene(cg_sctn_flg, models['B'])
    mgB_sctj_flg = ModelGene(cg_sctj_flg, models['B'])
    mgB_flgB = ModelGene(cg_flgB, models['B'])
    mgB_tadZ = ModelGene(cg_tadZ, models['B'])

    models['B'].add_mandatory_gene(mgB_sctn_flg)
    models['B'].add_mandatory_gene(mgB_sctj_flg)
    models['B'].add_accessory_gene(mgB_flgB)
    models['B'].add_accessory_gene(mgB_tadZ)

    models['B']._min_mandatory_genes_required = 1
    models['B']._min_genes_required = 2

    ###########
    # Model C #
    ###########
    models['C'] = Model("foo/C", 10)
    mgC_sctn_flg = ModelGene(cg_sctn_flg, models['C'])
    mgC_sctj_flg = ModelGene(cg_sctj_flg, models['C'])
    mgC_flgB = ModelGene(cg_flgB, models['C'])
    mgC_tadZ = ModelGene(cg_tadZ, models['C'])
    mgC_gspd = ModelGene(cg_gspd, models['C'])

    models['C'].add_mandatory_gene(mgC_sctn_flg)
    models['C'].add_mandatory_gene(mgC_sctj_flg)
    models['C'].add_mandatory_gene(mgC_flgB)
    models['C'].add_accessory_gene(mgC_tadZ)
    models['C'].add_accessory_gene(mgC_gspd)

    models['C']._min_mandatory_genes_required = 1
    models['C']._min_genes_required = 2

    ###########
    # Model D #
    ###########
    models['D'] = Model("foo/D", 10)
    mgD_abc = ModelGene(cg_abc, models['D'])
    mgD_sctn = ModelGene(cg_sctn, models['D'])
    models['D'].add_mandatory_gene(mgD_abc)
    models['D'].add_accessory_gene(mgD_sctn)

    models['D']._min_mandatory_genes_required = 1
    models['D']._min_genes_required = 1
    ###########
    # Model E #
    ###########
    models['E'] = Model("foo/E", 10)
    mgE_gspd = ModelGene(cg_gspd, models['E'])
    models['E'].add_accessory_gene(mgE_gspd)

    models['E']._min_mandatory_genes_required = 0
    models['E']._min_genes_required = 1

    ###########
    # Model F #
    ###########
    models['F'] = Model("foo/F", 10)
    mgF_abc = ModelGene(cg_abc, models['F'])
    models['F'].add_mandatory_gene(mgF_abc)

    models['F']._min_mandatory_genes_required = 1
    models['F']._min_genes_required = 1

    #####################
    # Model G idem as C #
    #####################
    models['G'] = Model("foo/G", 10)
    mgG_sctn_flg = ModelGene(cg_sctn_flg, models['G'])
    mgG_sctj_flg = ModelGene(cg_sctj_flg, models['G'])
    mgG_flgB = ModelGene(cg_flgB, models['G'])
    mgG_tadZ = ModelGene(cg_tadZ, models['G'])
    mgG_gspd = ModelGene(cg_gspd, models['G'])
    models['G'].add_mandatory_gene(mgG_sctn_flg)
    models['G'].add_mandatory_gene(mgG_sctj_flg)
    models['G'].add_mandatory_gene(mgG_flgB)
    models['G'].add_accessory_gene(mgG_tadZ)
    models['G'].add_accessory_gene(mgG_gspd)

    #####################
    # Model H idem as D #
    #####################
    models['H'] = Model("foo/H", 10)
    mgH_abc = ModelGene(cg_abc, models['H'])
    mgH_sctn = ModelGene(cg_sctn, models['H'])
    models['H'].add_mandatory_gene(mgH_abc)
    models['H'].add_accessory_gene(mgH_sctn)

    models['H']._min_mandatory_genes_required = 1
    models['H']._min_genes_required = 1

    ###########
    # Model I #
    ###########
    models['I'] = Model("foo/I", 10)
    mgI_abc = ModelGene(cg_abc, models['I'])
    mgI_flgB = ModelGene(cg_flgB, models['I'])
    mgI_tadZ = ModelGene(cg_tadZ, models['I'])
    models['I'].add_mandatory_gene(mgI_abc)
    models['I'].add_mandatory_gene(mgI_flgB)
    models['I'].add_accessory_gene(mgI_tadZ)

    models['I']._min_mandatory_genes_required = 1
    models['I']._min_genes_required = 1

    ###########
    # model J #
    ###########
    models['J'] = Model("foo/J", 10)
    mgJ_abc = ModelGene(cg_abc, models['J'])
    mgJ_gspd = ModelGene(cg_gspd, models['J'])
    mgJ_tadZ = ModelGene(cg_tadZ, models['J'])
    mgJ_sctc = ModelGene(cg_sctc, models['J'])
    models['J'].add_mandatory_gene(mgJ_abc)
    models['J'].add_mandatory_gene(mgJ_gspd)
    models['J'].add_accessory_gene(mgJ_tadZ)
    models['J'].add_accessory_gene(mgJ_sctc)

    models['J']._min_mandatory_genes_required = 1
    models['J']._min_genes_required = 1

    ###########
    # model K #
    ###########
    models['K'] = Model("foo/K", 10)
    mgK_flgB = ModelGene(cg_flgB, models['K'])
    mgK_sctn_flg = ModelGene(cg_sctn_flg, models['K'])
    mgK_sctj_flg = ModelGene(cg_sctj_flg, models['K'])
    mgK_sctn = ModelGene(cg_sctn, models['K'])
    models['K'].add_mandatory_gene(mgK_flgB)
    models['K'].add_mandatory_gene(mgK_sctn_flg)
    models['K'].add_accessory_gene(mgK_sctj_flg)
    models['K'].add_accessory_gene(mgK_sctn)

    models['K']._min_mandatory_genes_required = 1
    models['K']._min_genes_required = 1

    ###########
    # model L #
    ###########
    models['L'] = Model("foo/L", 10)
    mgL_flgB = ModelGene(cg_flgB, models['L'])
    mgL_sctn_flg = ModelGene(cg_sctn_flg, models['L'])
    mgL_sctj_flg = ModelGene(cg_sctj_flg, models['L'])
    mgL_sctn = ModelGene(cg_sctn, models['L'], loner=True)
    models['L'].add_mandatory_gene(mgL_flgB)
    models['L'].add_mandatory_gene(mgL_sctn_flg)
    models['L'].add_accessory_gene(mgL_sctj_flg)
    models['L'].add_accessory_gene(mgL_sctn)

    ###########
<<<<<<< HEAD
    # model M #
    ###########
    models['M'] = Model("foo/L", 10)
    mgM_sctj = ModelGene(cg_sctj, models['M'])
    mgM_gspd = ModelGene(cg_gspd, models['M'])
    mgM_sctn = ModelGene(cg_sctn, models['M'], multi_system=True)
    mgM_tadZ = ModelGene(cg_tadZ, models['M'])
    mgM_abc = ModelGene(cg_abc, models['M'])
    models['M'].add_mandatory_gene(mgM_sctj)
    models['M'].add_mandatory_gene(mgM_gspd)
    models['M'].add_accessory_gene(mgM_sctn)
    models['M'].add_accessory_gene(mgM_tadZ)
    models['M'].add_accessory_gene(mgM_abc)
=======
    # model N #
    ###########
    models['N'] = Model("foo/N", 10)
    mgL_flgB = ModelGene(cg_flgB, models['N'])
    mgL_sctn_flg = ModelGene(cg_sctn_flg, models['N'])
    mgL_sctj = ModelGene(cg_sctj, models['N'])
    mgL_sctj_flg = ModelGene(cg_sctj_flg, models['N'])
    mgL_sctn = ModelGene(cg_sctn, models['N'], loner=True)
    mgL_tadZ = ModelGene(cg_tadZ, models['N'], loner=True)
    models['N'].add_mandatory_gene(mgL_flgB)
    models['N'].add_mandatory_gene(mgL_sctn_flg)
    models['N'].add_accessory_gene(mgL_sctj)
    models['N'].add_accessory_gene(mgL_sctj_flg)
    models['N'].add_accessory_gene(mgL_sctn)
    models['N'].add_accessory_gene(mgL_tadZ)
>>>>>>> decbf1c9

    ch_sctj = CoreHit(cg_sctj, "hit_sctj", 803, "replicon_id", 1, 1.0, 1.0, 1.0, 1.0, 10, 20)
    ch_sctn = CoreHit(cg_sctn, "hit_sctn", 803, "replicon_id", 2, 1.0, 1.0, 1.0, 1.0, 10, 20)
    ch_gspd = CoreHit(cg_gspd, "hit_gspd", 803, "replicon_id", 3, 1.0, 1.0, 1.0, 1.0, 10, 20)
    ch_sctn_flg = CoreHit(cg_sctn_flg, "hit_sctn_flg", 803, "replicon_id", 4, 1.0, 1.0, 1.0, 1.0, 10, 20)
<<<<<<< HEAD
    ch_sctj_flg = CoreHit(cg_sctj_flg, "hit_sctj_flg", 803, "replicon_id", 5, 1.0, 1.0, 1.0, 1.0, 10, 20)
    ch_flgB = CoreHit(cg_flgB, "hit_flgB", 803, "replicon_id", 6, 1.0, 1.0, 1.0, 1.0, 10, 20)
    ch_tadZ = CoreHit(cg_tadZ, "hit_tadZ", 803, "replicon_id", 7, 1.0, 1.0, 1.0, 1.0, 10, 20)
    ch_abc = CoreHit(cg_abc, "hit_abc", 803, "replicon_id", 8, 1.0, 1.0, 1.0, 1.0, 10, 20)
=======
    ch_sctj = CoreHit(cg_sctj, "hit_sctj", 803, "replicon_id", 5, 1.0, 1.0, 1.0, 1.0, 10, 20)
    ch_sctj_flg = CoreHit(cg_sctj_flg, "hit_sctj_flg", 803, "replicon_id", 6, 1.0, 1.0, 1.0, 1.0, 10, 20)
    ch_flgB = CoreHit(cg_flgB, "hit_flgB", 803, "replicon_id", 7, 1.0, 1.0, 1.0, 1.0, 10, 20)
    ch_tadZ = CoreHit(cg_tadZ, "hit_tadZ", 803, "replicon_id", 8, 1.0, 1.0, 1.0, 1.0, 10, 20)
    ch_abc = CoreHit(cg_abc, "hit_abc", 803, "replicon_id", 9, 1.0, 1.0, 1.0, 1.0, 10, 20)
>>>>>>> decbf1c9

    hit_weights = HitWeight(**cfg.hit_weights())

    clusters = {}
<<<<<<< HEAD
    clusters['c1'] = Cluster([ModelHit(ch_sctj, gene_ref=mgA_sctj, gene_status=GeneStatus.MANDATORY),
                              ModelHit(ch_sctn, gene_ref=mgA_sctn, gene_status=GeneStatus.MANDATORY),
                              ModelHit(ch_gspd, gene_ref=mgA_gspd, gene_status=GeneStatus.ACCESSORY)
                              ],
                              models['A'], hit_weights)
    clusters['c2'] = Cluster([ModelHit(ch_sctj, gene_ref=mgA_sctj, gene_status=GeneStatus.MANDATORY),
                              ModelHit(ch_sctn, gene_ref=mgA_sctn, gene_status=GeneStatus.MANDATORY)],
                              models['A'], hit_weights)

    clusters['c3'] = Cluster([ModelHit(ch_sctj_flg, gene_ref=mgB_sctj_flg, gene_status=GeneStatus.MANDATORY),
                              ModelHit(ch_tadZ, gene_ref=mgB_tadZ, gene_status=GeneStatus.ACCESSORY),
                              ModelHit(ch_flgB, gene_ref=mgB_flgB, gene_status=GeneStatus.ACCESSORY)],
                              models['B'], hit_weights)

    clusters['c4'] = Cluster([ModelHit(ch_sctj_flg, gene_ref=mgC_sctj_flg, gene_status=GeneStatus.MANDATORY),
                              ModelHit(ch_tadZ, gene_ref=mgC_tadZ, gene_status=GeneStatus.ACCESSORY),
                              ModelHit(ch_flgB, gene_ref=mgC_flgB, gene_status=GeneStatus.MANDATORY),
                              ModelHit(ch_gspd, gene_ref=mgC_gspd, gene_status=GeneStatus.ACCESSORY)],
                              models['C'], hit_weights)

    clusters['c5'] = Cluster([ModelHit(ch_abc, gene_ref=mgD_abc, gene_status=GeneStatus.MANDATORY),
                              ModelHit(ch_sctn, gene_ref=mgD_sctn, gene_status=GeneStatus.ACCESSORY)],
                              models['D'], hit_weights)

    clusters['c6'] = Cluster([ModelHit(ch_gspd, gene_ref=mgE_gspd, gene_status=GeneStatus.ACCESSORY)],
                              models['E'], hit_weights)

    clusters['c7'] = Cluster([ModelHit(ch_abc, gene_ref=mgF_abc, gene_status=GeneStatus.MANDATORY)],
                              models['F'], hit_weights)

    clusters['c8'] = Cluster([ModelHit(ch_flgB, gene_ref=mgI_flgB, gene_status=GeneStatus.MANDATORY),
                              ModelHit(ch_tadZ, gene_ref=mgI_tadZ, gene_status=GeneStatus.ACCESSORY)],
                              models['I'], hit_weights)

    clusters['c9'] = Cluster([ModelHit(ch_abc, gene_ref=mgJ_abc, gene_status=GeneStatus.MANDATORY),
                              ModelHit(ch_tadZ, gene_ref=mgJ_tadZ, gene_status=GeneStatus.ACCESSORY)],
                              models['J'], hit_weights)

    clusters['c10'] = Cluster([ModelHit(ch_flgB, gene_ref=mgK_flgB, gene_status=GeneStatus.MANDATORY),
                               ModelHit(ch_sctn, gene_ref=mgK_sctn, gene_status=GeneStatus.ACCESSORY)],
                               models['K'], hit_weights)
    clusters['c11'] = Cluster([ModelHit(ch_flgB, gene_ref=mgL_flgB, gene_status=GeneStatus.MANDATORY),
                               ModelHit(ch_sctn_flg, gene_ref=mgL_sctn_flg, gene_status=GeneStatus.MANDATORY)],
                               models['L'], hit_weights)
    clusters['c12'] = Cluster([ModelHit(ch_sctj_flg, gene_ref=mgL_sctj_flg, gene_status=GeneStatus.ACCESSORY),
                               ModelHit(ch_sctn, gene_ref=mgL_sctn, gene_status=GeneStatus.ACCESSORY)],
                              models['L'], hit_weights)
    clusters['c13'] = Cluster([Loner(ch_sctn, gene_ref=mgL_sctn, gene_status=GeneStatus.ACCESSORY)],
                              models['L'], hit_weights)

    clusters['c14'] = Cluster([ModelHit(ch_sctj, mgM_sctj, gene_status=GeneStatus.MANDATORY),
                              MultiSystem(ch_sctn, gene_ref=mgM_sctn, gene_status=GeneStatus.ACCESSORY),
                              ModelHit(ch_gspd, gene_ref=mgM_gspd, gene_status=GeneStatus.ACCESSORY)
                              ],
                              models['M'], hit_weights)
    clusters['c15'] = Cluster([ModelHit(ch_tadZ, gene_ref=mgM_tadZ, gene_status=GeneStatus.ACCESSORY),
                               ModelHit(ch_abc, gene_ref=mgM_abc, gene_status=GeneStatus.ACCESSORY)
                               ],
                              models['M'], hit_weights)
    clusters['c16'] = Cluster([MultiSystem(ch_sctn, gene_ref=mgM_sctn, gene_status=GeneStatus.ACCESSORY)],
                              models['M'], hit_weights)
    return models, clusters



def _build_systems(models, clusters, cfg):

=======
    clusters['c1'] = Cluster([ModelHit(ch_sctj, mgA_sctj, GeneStatus.MANDATORY),
                              ModelHit(ch_sctn, mgA_sctn, GeneStatus.MANDATORY),
                              ModelHit(ch_gspd, mgA_gspd, GeneStatus.ACCESSORY)
                              ],
                              models['A'], hit_weights)
    clusters['c2'] = Cluster([ModelHit(ch_sctj, mgA_sctj, GeneStatus.MANDATORY),
                              ModelHit(ch_sctn, mgA_sctn, GeneStatus.MANDATORY)],
                              models['A'], hit_weights)

    clusters['c3'] = Cluster([ModelHit(ch_sctj_flg, mgB_sctj_flg, GeneStatus.MANDATORY),
                              ModelHit(ch_tadZ, mgB_tadZ, GeneStatus.ACCESSORY),
                              ModelHit(ch_flgB, mgB_flgB, GeneStatus.ACCESSORY)],
                              models['B'], hit_weights)

    clusters['c4'] = Cluster([ModelHit(ch_sctj_flg, mgC_sctj_flg, GeneStatus.MANDATORY),
                              ModelHit(ch_tadZ, mgC_tadZ, GeneStatus.ACCESSORY),
                              ModelHit(ch_flgB, mgC_flgB, GeneStatus.MANDATORY),
                              ModelHit(ch_gspd, mgC_gspd, GeneStatus.ACCESSORY)],
                              models['C'], hit_weights)

    clusters['c5'] = Cluster([ModelHit(ch_abc, mgD_abc, GeneStatus.MANDATORY),
                              ModelHit(ch_sctn, mgD_sctn, GeneStatus.ACCESSORY)],
                              models['D'], hit_weights)

    clusters['c6'] = Cluster([ModelHit(ch_gspd, mgE_gspd, GeneStatus.ACCESSORY)],
                              models['E'], hit_weights)

    clusters['c7'] = Cluster([ModelHit(ch_abc, mgF_abc, GeneStatus.MANDATORY)],
                              models['F'], hit_weights)

    clusters['c8'] = Cluster([ModelHit(ch_flgB, mgI_flgB, GeneStatus.MANDATORY),
                              ModelHit(ch_tadZ, mgI_tadZ, GeneStatus.ACCESSORY)],
                              models['I'], hit_weights)

    clusters['c9'] = Cluster([ModelHit(ch_abc, mgJ_abc, GeneStatus.MANDATORY),
                              ModelHit(ch_tadZ, mgJ_tadZ, GeneStatus.ACCESSORY)],
                              models['J'], hit_weights)

    clusters['c10'] = Cluster([ModelHit(ch_flgB, mgK_flgB, GeneStatus.MANDATORY),
                               ModelHit(ch_sctn, mgK_sctn, GeneStatus.ACCESSORY)],
                               models['K'], hit_weights)
    clusters['c11'] = Cluster([ModelHit(ch_flgB, mgL_flgB, GeneStatus.MANDATORY),
                               ModelHit(ch_sctn_flg, mgL_sctn_flg, GeneStatus.MANDATORY)],
                               models['L'], hit_weights)
    clusters['c12'] = Cluster([ModelHit(ch_sctj_flg, mgL_sctj_flg, GeneStatus.ACCESSORY),
                               ModelHit(ch_sctn, mgL_sctn, GeneStatus.ACCESSORY)],
                              models['L'], hit_weights)
    clusters['c13'] = Cluster([Loner(ch_sctn, mgL_sctn, GeneStatus.ACCESSORY)],
                              models['L'], hit_weights)





    clusters['c17'] = Cluster([ModelHit(ch_flgB, mgL_flgB, GeneStatus.MANDATORY),
                               ModelHit(ch_sctn_flg, mgL_sctn_flg, GeneStatus.MANDATORY)],
                               models['N'], hit_weights)
    clusters['c18'] = Cluster([ModelHit(ch_sctj, mgL_sctj, GeneStatus.MANDATORY),
                               ModelHit(ch_sctj_flg, mgL_sctj_flg, GeneStatus.MANDATORY)],
                               models['N'], hit_weights)
    clusters['c19'] = Cluster([Loner(ch_sctn, mgL_sctn, GeneStatus.ACCESSORY)],
                              models['N'], hit_weights)
    clusters['c20'] = Cluster([Loner(ch_tadZ, mgL_tadZ, GeneStatus.ACCESSORY)],
                              models['N'], hit_weights)
    return models, clusters



def _build_systems(models, clusters, cfg):

>>>>>>> decbf1c9
    systems = {}
    # we need to tweek the replicon_id to have stable ressults
    # whatever the number of tests ran
    # or the tests order
    systems['A'] = System(models['A'], [clusters['c1'], clusters['c2']], cfg.redundancy_penalty())  # 5 hits
    systems['A'].id = "replicon_id_A"
    systems['B'] = System(models['B'], [clusters['c3']], cfg.redundancy_penalty())  # 3 hits
    systems['B'].id = "replicon_id_B"
    systems['C'] = System(models['C'], [clusters['c4']], cfg.redundancy_penalty())  # 4 hits
    systems['C'].id = "replicon_id_C"
    systems['D'] = System(models['D'], [clusters['c5']], cfg.redundancy_penalty())  # 2 hits
    systems['D'].id = "replicon_id_D"
    systems['E'] = System(models['E'], [clusters['c6']], cfg.redundancy_penalty())  # 1 hit
    systems['E'].id = "replicon_id_E"
    systems['F'] = System(models['F'], [clusters['c7']], cfg.redundancy_penalty())  # 1 hit
    systems['F'].id = "replicon_id_F"
    systems['G'] = System(models['G'], [clusters['c4']], cfg.redundancy_penalty())  # 4 hits
    systems['G'].id = "replicon_id_G"
    systems['H'] = System(models['H'], [clusters['c5']], cfg.redundancy_penalty())  # 2 hits
    systems['H'].id = "replicon_id_H"
    systems['I'] = System(models['I'], [clusters['c8']], cfg.redundancy_penalty())  # 2 hits
    systems['I'].id = "replicon_id_I"
    systems['J'] = System(models['J'], [clusters['c9']], cfg.redundancy_penalty())  # 2 hits
    systems['J'].id = "replicon_id_J"
    systems['K'] = System(models['K'], [clusters['c10']], cfg.redundancy_penalty())  # 2 hits
    systems['K'].id = "replicon_id_K"
    return systems


class SolutionExplorerTest(MacsyTest):

    @classmethod
    def setUpClass(cls) -> None:
        # to turn on debugging
        # uncomment the 3 following lines
        # import macsypy
        # macsypy.init_logger()
        # macsypy.logger_set_level('DEBUG')

        pass

    def setUp(self) -> None:
        args = argparse.Namespace()
        args.sequence_db = self.find_data("base", "test_1.fasta")
        args.db_type = 'gembase'
        args.models_dir = self.find_data('models')
        self.cfg = Config(MacsyDefaults(), args)
        # we need to reset the ProfileFactory
        # because it's a like a singleton
        # so other tests are influenced by ProfileFactory and it's configuration
        # for instance search_genes get profile without hmmer_exe
        self.profile_factory = ProfileFactory(self.cfg)
        self.models, self.clusters = _build_clusters(self.cfg, self.profile_factory)
        self.systems = _build_systems(self.models, self.clusters, self.cfg)


    def test_find_best_solution(self):
        systems = [self.systems[k] for k in 'ABCD']
        sorted_syst = sorted(systems, key=lambda s: (- s.score, s.id))
        # sorted_syst = [('replicon_id_C', 3.0), ('replicon_id_B', 2.0), ('replicon_id_A', 1.5), ('replicon_id_D', 1.5)]
        # replicon_id_C ['hit_sctj_flg', 'hit_tadZ', 'hit_flgB', 'hit_gspd']
        # replicon_id_B ['hit_sctj_flg', 'hit_tadZ', 'hit_flgB']
        # replicon_id_A ['hit_sctj', 'hit_sctn', 'hit_gspd', 'hit_sctj', 'hit_sctn']
        # replicon_id_D ['hit_abc', 'hit_sctn']
        # C and D are compatible 4.5
        # B and A are compatible 3.5
        # B and D are compatible 3.5
        # So the best Solution expected is C D 4.5
        best_sol, score = find_best_solutions(sorted_syst)
        expected_sol = [[self.systems[k] for k in 'CD']]
        # The order of solutions are not relevant
        # The order of systems in each solutions are not relevant
        # transform list in set to compare them
        best_sol = {frozenset(sol) for sol in best_sol}
        expected_sol = {frozenset(sol) for sol in expected_sol}
        self.assertEqual(score, 4.5)
        self.assertSetEqual(best_sol, expected_sol)

        systems = [self.systems[k] for k in 'ABC']
        sorted_syst = sorted(systems, key=lambda s: (- s.score, s.id))
        # sorted_syst = [('replicon_id_C', 3.0), ('replicon_id_B', 2.0), ('replicon_id_A', 1.5)]
        # replicon_id_C ['hit_sctj_flg', 'hit_tadZ', 'hit_flgB', 'hit_gspd']
        # replicon_id_B ['hit_sctj_flg', 'hit_tadZ', 'hit_flgB']
        # replicon_id_A ['hit_sctj', 'hit_sctn', 'hit_gspd', 'hit_sctj', 'hit_sctn']
        # C is alone 3.0
        # B and A are compatible 3.5
        # So the best Solution expected is B and A
        best_sol, score = find_best_solutions(sorted_syst)
        expected_sol = [[self.systems[k] for k in 'BA']]
        best_sol = {frozenset(sol) for sol in best_sol}
        expected_sol = {frozenset(sol) for sol in expected_sol}
        self.assertEqual(score, 3.5)
        self.assertSetEqual(best_sol, expected_sol)

        systems = [self.systems[k] for k in 'BCE']
        sorted_syst = sorted(systems, key=lambda s: (- s.score, s.id))
        # sorted_syst = [('replicon_id_C', 3.0), ('replicon_id_B', 2.0), ('replicon_id_E', 0.5)]
        # replicon_id_C ['hit_sctj_flg', 'hit_tadZ', 'hit_flgB', 'hit_gspd']
        # replicon_id_B ['hit_sctj_flg', 'hit_tadZ', 'hit_flgB']
        # replicon_id_E ['hit_gspd']
        # C is alone 3.0
        # B and E are compatible 2.5
        # So the best Solution expected is C
        best_sol, score = find_best_solutions(sorted_syst)
        expected_sol = [[self.systems[k] for k in 'C']]
        best_sol = {frozenset(sol) for sol in best_sol}
        expected_sol = {frozenset(sol) for sol in expected_sol}
        self.assertEqual(score, 3.0)
        self.assertSetEqual(best_sol, expected_sol)

        # systems = [('replicon_id_C', 3.0), ('replicon_id_B', 2.0), ('replicon_id_A', 1.5),
        #            ('replicon_id_D', 1.5), ('replicon_id_E', 0.5)]
        # replicon_id_C ['hit_sctj_flg', 'hit_tadZ', 'hit_flgB', 'hit_gspd']
        # replicon_id_B ['hit_sctj_flg', 'hit_tadZ', 'hit_flgB']
        # replicon_id_A ['hit_sctj', 'hit_sctn', 'hit_gspd', 'hit_sctj', 'hit_sctn']
        # replicon_id_D ['hit_abc', 'hit_sctn']
        # replicon_id_E ['hit_gspd']
        # C and D are compatible 4.5
        # B and A are compatible 3.5
        # B and E are compatible 2.5
        # D and E are compatible 2.0
        systems = [self.systems[k] for k in 'ABCDE']
        sorted_syst = sorted(systems, key=lambda s: (- s.score, s.id))
        best_sol, score = find_best_solutions(sorted_syst)
        expected_sol = [[self.systems[k] for k in 'CD']]
        best_sol = {frozenset(sol) for sol in best_sol}
        expected_sol = {frozenset(sol) for sol in expected_sol}
        self.assertEqual(score, 4.5)
        self.assertSetEqual(best_sol, expected_sol)

        # systems = [('replicon_id_C', 3.0), ('replicon_id_B', 2.0), ('replicon_id_A', 1.5),
        #            ('replicon_id_D', 1.5), ('replicon_id_E', 0.5), ('replicon_id_F', 1.0)]
        # replicon_id_C ['hit_sctj_flg', 'hit_tadZ', 'hit_flgB', 'hit_gspd']
        # replicon_id_B ['hit_sctj_flg', 'hit_tadZ', 'hit_flgB']
        # replicon_id_A ['hit_sctj', 'hit_sctn', 'hit_gspd', 'hit_sctj', 'hit_sctn']
        # replicon_id_D ['hit_abc', 'hit_sctn']
        # replicon_id_E ['hit_gspd']
        # replicon_id_F ['hit_abc']
        # C and D are compatible 4.5
        # C and F are compatible 4.0
        # B and A and F are compatible 4.5
        # B and D and E are compatible 4.0
        # B and E and F are compatible 3.5
        # So the best Solution expected are C D / B A F
        systems = [self.systems[k] for k in 'ABCDEF']
        sorted_syst = sorted(systems, key=lambda s: (- s.score, s.id))
        best_sol, score = find_best_solutions(sorted_syst)
        expected_sol = [[self.systems[k] for k in 'BAF'],  # 3 + 5 + 1 = 9 hits
                        [self.systems[k] for k in 'CD']]   # 4 + 2 = 7 hits
        best_sol_unordered = {frozenset(sol) for sol in best_sol}
        expected_sol_unordered = {frozenset(sol) for sol in expected_sol}
        self.assertEqual(score, 4.5)
        # test if the composition is right
        self.assertSetEqual(best_sol_unordered, expected_sol_unordered)
        # test if solution order is right
        best_sol_ordered = [frozenset(sol) for sol in best_sol]
        expected_sol_ordered = [frozenset(sol) for sol in expected_sol]
        self.assertListEqual(best_sol_ordered, expected_sol_ordered)

        systems = [self.systems[k] for k in 'ABCDGH']
        sorted_syst = sorted(systems, key=lambda s: (- s.score, s.id))
        # sorted_syst = [('replicon_id_C', 3.0), ('replicon_id_B', 2.0), ('replicon_id_A', 1.5), ('replicon_id_D', 1.5)
        #                ('replicon_id_G', 3.0), ('replicon_id_H', 1.5)]
        # replicon_id_A ['hit_sctj', 'hit_sctn', 'hit_gspd', 'hit_sctj', 'hit_sctn']
        # replicon_id_B ['hit_sctj_flg', 'hit_tadZ', 'hit_flgB']
        # replicon_id_C ['hit_sctj_flg', 'hit_tadZ', 'hit_flgB', 'hit_gspd']
        # replicon_id_D ['hit_abc', 'hit_sctn']
        # replicon_id_G ['hit_sctj_flg', 'hit_tadZ', 'hit_flgB', 'hit_gspd']
        # replicon_id_H ['hit_abc', 'hit_sctn']
        # C and D are compatible 4.5   wholeness = 0.8  + 1.0 = 1.8
        # C and H are compatible 4.5               0.8  + 1.0 = 1.8
        # G and D are compatible 4.5               0.8  + 1.0 = 1.8
        # G and H are compatible 4.5               0.8  + 1.0 = 1.8
        # B and A are compatible 3.5               0.75 + 1.0 = 1.75
        # So the best Solution expected are C D / C H / G D / G H with score 4.5

        best_sol, score = find_best_solutions(sorted_syst)
        expected_sol = [[self.systems[k] for k in 'CD'],  # 4 + 2 hits
                        [self.systems[k] for k in 'CH'],  # 4 + 2
                        [self.systems[k] for k in 'GD'],  # 4 + 2
                        [self.systems[k] for k in 'GH']]  # 4 + 2
        best_sol = {frozenset(sol) for sol in best_sol}
        expected_sol = {frozenset(sol) for sol in expected_sol}
        self.assertEqual(score, 4.5)
        self.assertSetEqual(best_sol, expected_sol)

        systems = [self.systems[k] for k in 'HJKI']
        sorted_syst = sorted(systems, key=lambda s: (- s.score, s.id))
        best_sol, score = find_best_solutions(sorted_syst)

        # check if solution is ordered by wholeness average (3rd criterion)
        # first criterion nb of hits
        # second citerion nb of systems
        # replicon_id_H ['hit_abc', 'hit_sctn']
        # replicon_id_I ['hit_flgB', 'hit_tadZ']
        # replicon_id_J ['hit_abc', 'hit_tadZ']
        # replicon_id_K ['hit_flgB', 'hit_sctn']
        #                                                             score  Nb hits  nb sys wholeness
        expected_sol = [[self.systems[k] for k in 'HI'],  # 1.5 + 1.5 = 3.0    4        2       1.0
                        [self.systems[k] for k in 'JK']]  # 1.5 + 1.5 = 3.0    4        2       0.5
        best_sol = {frozenset(sol) for sol in best_sol}
        expected_sol = {frozenset(sol) for sol in expected_sol}
        self.assertEqual(score, 3.0)
        self.assertSetEqual(best_sol, expected_sol)


    def test_combine_clusters(self):
        ##################################################
        # with 3 regular clusters 0 loner 0 multisystyem
        ##################################################
        combinations = combine_clusters([self.clusters['c1'], self.clusters['c2'],  self.clusters['c3']],
                                       {},
<<<<<<< HEAD
=======
                                       {},
>>>>>>> decbf1c9
                                       multi_loci=False)
        self.assertEqual(combinations,
                         [
                             (self.clusters['c1'],),
                             (self.clusters['c2'],),
                             (self.clusters['c3'],)
                         ])
<<<<<<< HEAD

        combinations = combine_clusters([self.clusters['c1'], self.clusters['c2'], self.clusters['c3']],
                                        {},
=======
        # the same in multi loci
        combinations = combine_clusters([self.clusters['c1'], self.clusters['c2'], self.clusters['c3']],
                                        {},
                                        {},
>>>>>>> decbf1c9
                                        multi_loci=True)
        exp_combs = [
                    (self.clusters['c1'],),
                    (self.clusters['c2'],),
                    (self.clusters['c3'],),
                    (self.clusters['c1'], self.clusters['c2']),
                    (self.clusters['c1'], self.clusters['c3']),
                    (self.clusters['c2'], self.clusters['c3']),
                    (self.clusters['c1'], self.clusters['c2'], self.clusters['c3'])
                 ]
        self.assertEqual(combinations, exp_combs)

        ###########################################
        # with 2 RC + 1 L not included in cluster
        ###########################################
        combinations = combine_clusters([self.clusters['c11'], self.clusters['c12']],
<<<<<<< HEAD
                                        {},
                                        multi_loci=False)
=======
                                       {},
                                       {},
                                       multi_loci=False)
>>>>>>> decbf1c9
        exp_combs = [
                    (self.clusters['c11'],),
                    (self.clusters['c12'],)
                   ]
        self.assertEqual(combinations, exp_combs)
<<<<<<< HEAD
        combinations = combine_clusters([self.clusters['c11'], self.clusters['c12']],
                                       {},
=======
        # the same in multi loci
        combinations = combine_clusters([self.clusters['c11'], self.clusters['c12']],
                                       {},
                                       {},
>>>>>>> decbf1c9
                                       multi_loci=True)
        exp_combs = [
                    (self.clusters['c11'],),
                    (self.clusters['c12'],),
                    (self.clusters['c11'], self.clusters['c12'])
                   ]
        self.assertEqual(combinations, exp_combs)

        ##################################
        # with 2 RC + 1 L already in RC 2
        ##################################
<<<<<<< HEAD
        # c11 = flgB, sctn_flg
        # c12 = sctj_flg, sctn
        # c13 = Loner sctn
        combinations = combine_clusters([self.clusters['c11'], self.clusters['c12']],
                                        {'sctN': self.clusters['c13']},
=======
        combinations = combine_clusters([self.clusters['c11'], self.clusters['c12']],
                                        {'sctN': self.clusters['c13']},
                                        {},
>>>>>>> decbf1c9
                                        multi_loci=False)

        exp_combs = [
            (self.clusters['c11'],),
            (self.clusters['c12'],),
            (self.clusters['c11'], self.clusters['c13']),
            (self.clusters['c13'],),
        ]
<<<<<<< HEAD
        # ############# DEBUGGING test ######################
        # print("\n##########################################################")
        # print('\n'.join([str([clust.id for clust in one_comb]) for one_comb in combinations]))
        # print("=" * 50)
        # print('\n'.join([str([clust.id for clust in one_comb]) for one_comb in exp_combs]))
        # print("##########################################################")
        self.assertEqual(combinations, exp_combs)

        combinations = combine_clusters([self.clusters['c11'], self.clusters['c12']],
                                        {'sctN': self.clusters['c13']},
=======
        self.assertEqual(combinations, exp_combs)
        # the same in multi loci
        combinations = combine_clusters([self.clusters['c11'], self.clusters['c12']],
                                        {'sctN': self.clusters['c13']},
                                        {},
>>>>>>> decbf1c9
                                        multi_loci=True)

        exp_combs = [
            (self.clusters['c11'],),
            (self.clusters['c12'],),
            (self.clusters['c11'], self.clusters['c12']),
            (self.clusters['c11'], self.clusters['c13']),
            (self.clusters['c13'],),
        ]
<<<<<<< HEAD

        self.assertEqual(combinations, exp_combs)

        ###########################################
        # with 2 RC  with one containing a MS     #
        ###########################################
        combinations = combine_clusters([self.clusters['c14'], self.clusters['c15']],
                                        {'sctN': self.clusters['c16']},
                                        multi_loci=True)
        # c14 contains a MS
        # c15 do not contains MS
        # c16 is the artificial cluster with only sctn
        exp_combs = [
            (self.clusters['c14'],),
            (self.clusters['c15'],),
            (self.clusters['c14'], self.clusters['c15']),
            (self.clusters['c15'], self.clusters['c16'])
            ]
=======
        self.assertEqual(combinations, exp_combs)

        ###########################################
        # with 2 RC + 2 L not included in cluster
        ###########################################
        combinations = combine_clusters([self.clusters['c17'], self.clusters['c18']],
                                        {'sctn': self.clusters['c19'],
                                         'tadZ': self.clusters['c20']
                                         },
                                        {},
                                        multi_loci=False)
        exp_combs = [
            (self.clusters['c17'],),
            (self.clusters['c18'],),
            (self.clusters['c17'], self.clusters['c19']),
            (self.clusters['c18'], self.clusters['c19']),
            (self.clusters['c19'],),
            (self.clusters['c17'], self.clusters['c20']),
            (self.clusters['c18'], self.clusters['c20']),
            (self.clusters['c20'],),
            (self.clusters['c17'], self.clusters['c19'], self.clusters['c20']),
            (self.clusters['c18'], self.clusters['c19'], self.clusters['c20']),
            (self.clusters['c19'], self.clusters['c20'])
        ]

        self.assertEqual(combinations, exp_combs)
        # the same in multi loci
        combinations = combine_clusters([self.clusters['c17'], self.clusters['c18']],
                                        {'sctn': self.clusters['c19'],
                                         'tadZ': self.clusters['c20']
                                         },
                                        {},
                                        multi_loci=True)
        exp_combs = [
            (self.clusters['c17'],),
            (self.clusters['c18'],),
            (self.clusters['c17'], self.clusters['c18']),
            (self.clusters['c17'], self.clusters['c19']),
            (self.clusters['c18'], self.clusters['c19']),
            (self.clusters['c17'],self.clusters['c18'], self.clusters['c19']),
            (self.clusters['c19'],),
            (self.clusters['c17'], self.clusters['c20']),
            (self.clusters['c18'], self.clusters['c20']),
            (self.clusters['c17'],self.clusters['c18'], self.clusters['c20']),
            (self.clusters['c20'],),
            (self.clusters['c17'], self.clusters['c19'], self.clusters['c20']),
            (self.clusters['c18'], self.clusters['c19'], self.clusters['c20']),
            (self.clusters['c17'], self.clusters['c18'], self.clusters['c19'], self.clusters['c20']),
            (self.clusters['c19'], self.clusters['c20'])
        ]
        # print("\n####################################################################")
        # for comb in exp_combs:
        #     print([c.id for c in comb])
        # print("==============================")
        # for comb in combinations:
        #     print([c.id for c in comb])
>>>>>>> decbf1c9
        self.assertEqual(combinations, exp_combs)<|MERGE_RESOLUTION|>--- conflicted
+++ resolved
@@ -25,11 +25,7 @@
 import os
 import argparse
 
-<<<<<<< HEAD
 from macsypy.hit import CoreHit, ModelHit, Loner, MultiSystem, LonerMultiSystem,  HitWeight
-=======
-from macsypy.hit import CoreHit, ModelHit, Loner, HitWeight
->>>>>>> decbf1c9
 from macsypy.config import Config, MacsyDefaults
 from macsypy.gene import CoreGene, ModelGene, Exchangeable, GeneStatus
 from macsypy.profile import ProfileFactory
@@ -47,10 +43,6 @@
     model_location = ModelLocation(path=os.path.join(cfg.models_dir()[0], model_name))
 
     models = {}
-<<<<<<< HEAD
-=======
-
->>>>>>> decbf1c9
     cg_sctn_flg = CoreGene(model_location, "sctN_FLG", profile_factory)
     cg_sctj_flg = CoreGene(model_location, "sctJ_FLG", profile_factory)
     cg_flgB = CoreGene(model_location, "flgB", profile_factory)
@@ -240,7 +232,6 @@
     models['L'].add_accessory_gene(mgL_sctn)
 
     ###########
-<<<<<<< HEAD
     # model M #
     ###########
     models['M'] = Model("foo/L", 10)
@@ -254,7 +245,8 @@
     models['M'].add_accessory_gene(mgM_sctn)
     models['M'].add_accessory_gene(mgM_tadZ)
     models['M'].add_accessory_gene(mgM_abc)
-=======
+
+    ###########
     # model N #
     ###########
     models['N'] = Model("foo/N", 10)
@@ -270,29 +262,20 @@
     models['N'].add_accessory_gene(mgL_sctj_flg)
     models['N'].add_accessory_gene(mgL_sctn)
     models['N'].add_accessory_gene(mgL_tadZ)
->>>>>>> decbf1c9
 
     ch_sctj = CoreHit(cg_sctj, "hit_sctj", 803, "replicon_id", 1, 1.0, 1.0, 1.0, 1.0, 10, 20)
     ch_sctn = CoreHit(cg_sctn, "hit_sctn", 803, "replicon_id", 2, 1.0, 1.0, 1.0, 1.0, 10, 20)
     ch_gspd = CoreHit(cg_gspd, "hit_gspd", 803, "replicon_id", 3, 1.0, 1.0, 1.0, 1.0, 10, 20)
     ch_sctn_flg = CoreHit(cg_sctn_flg, "hit_sctn_flg", 803, "replicon_id", 4, 1.0, 1.0, 1.0, 1.0, 10, 20)
-<<<<<<< HEAD
-    ch_sctj_flg = CoreHit(cg_sctj_flg, "hit_sctj_flg", 803, "replicon_id", 5, 1.0, 1.0, 1.0, 1.0, 10, 20)
-    ch_flgB = CoreHit(cg_flgB, "hit_flgB", 803, "replicon_id", 6, 1.0, 1.0, 1.0, 1.0, 10, 20)
-    ch_tadZ = CoreHit(cg_tadZ, "hit_tadZ", 803, "replicon_id", 7, 1.0, 1.0, 1.0, 1.0, 10, 20)
-    ch_abc = CoreHit(cg_abc, "hit_abc", 803, "replicon_id", 8, 1.0, 1.0, 1.0, 1.0, 10, 20)
-=======
     ch_sctj = CoreHit(cg_sctj, "hit_sctj", 803, "replicon_id", 5, 1.0, 1.0, 1.0, 1.0, 10, 20)
     ch_sctj_flg = CoreHit(cg_sctj_flg, "hit_sctj_flg", 803, "replicon_id", 6, 1.0, 1.0, 1.0, 1.0, 10, 20)
     ch_flgB = CoreHit(cg_flgB, "hit_flgB", 803, "replicon_id", 7, 1.0, 1.0, 1.0, 1.0, 10, 20)
     ch_tadZ = CoreHit(cg_tadZ, "hit_tadZ", 803, "replicon_id", 8, 1.0, 1.0, 1.0, 1.0, 10, 20)
     ch_abc = CoreHit(cg_abc, "hit_abc", 803, "replicon_id", 9, 1.0, 1.0, 1.0, 1.0, 10, 20)
->>>>>>> decbf1c9
 
     hit_weights = HitWeight(**cfg.hit_weights())
 
     clusters = {}
-<<<<<<< HEAD
     clusters['c1'] = Cluster([ModelHit(ch_sctj, gene_ref=mgA_sctj, gene_status=GeneStatus.MANDATORY),
                               ModelHit(ch_sctn, gene_ref=mgA_sctn, gene_status=GeneStatus.MANDATORY),
                               ModelHit(ch_gspd, gene_ref=mgA_gspd, gene_status=GeneStatus.ACCESSORY)
@@ -354,66 +337,6 @@
                               models['M'], hit_weights)
     clusters['c16'] = Cluster([MultiSystem(ch_sctn, gene_ref=mgM_sctn, gene_status=GeneStatus.ACCESSORY)],
                               models['M'], hit_weights)
-    return models, clusters
-
-
-
-def _build_systems(models, clusters, cfg):
-
-=======
-    clusters['c1'] = Cluster([ModelHit(ch_sctj, mgA_sctj, GeneStatus.MANDATORY),
-                              ModelHit(ch_sctn, mgA_sctn, GeneStatus.MANDATORY),
-                              ModelHit(ch_gspd, mgA_gspd, GeneStatus.ACCESSORY)
-                              ],
-                              models['A'], hit_weights)
-    clusters['c2'] = Cluster([ModelHit(ch_sctj, mgA_sctj, GeneStatus.MANDATORY),
-                              ModelHit(ch_sctn, mgA_sctn, GeneStatus.MANDATORY)],
-                              models['A'], hit_weights)
-
-    clusters['c3'] = Cluster([ModelHit(ch_sctj_flg, mgB_sctj_flg, GeneStatus.MANDATORY),
-                              ModelHit(ch_tadZ, mgB_tadZ, GeneStatus.ACCESSORY),
-                              ModelHit(ch_flgB, mgB_flgB, GeneStatus.ACCESSORY)],
-                              models['B'], hit_weights)
-
-    clusters['c4'] = Cluster([ModelHit(ch_sctj_flg, mgC_sctj_flg, GeneStatus.MANDATORY),
-                              ModelHit(ch_tadZ, mgC_tadZ, GeneStatus.ACCESSORY),
-                              ModelHit(ch_flgB, mgC_flgB, GeneStatus.MANDATORY),
-                              ModelHit(ch_gspd, mgC_gspd, GeneStatus.ACCESSORY)],
-                              models['C'], hit_weights)
-
-    clusters['c5'] = Cluster([ModelHit(ch_abc, mgD_abc, GeneStatus.MANDATORY),
-                              ModelHit(ch_sctn, mgD_sctn, GeneStatus.ACCESSORY)],
-                              models['D'], hit_weights)
-
-    clusters['c6'] = Cluster([ModelHit(ch_gspd, mgE_gspd, GeneStatus.ACCESSORY)],
-                              models['E'], hit_weights)
-
-    clusters['c7'] = Cluster([ModelHit(ch_abc, mgF_abc, GeneStatus.MANDATORY)],
-                              models['F'], hit_weights)
-
-    clusters['c8'] = Cluster([ModelHit(ch_flgB, mgI_flgB, GeneStatus.MANDATORY),
-                              ModelHit(ch_tadZ, mgI_tadZ, GeneStatus.ACCESSORY)],
-                              models['I'], hit_weights)
-
-    clusters['c9'] = Cluster([ModelHit(ch_abc, mgJ_abc, GeneStatus.MANDATORY),
-                              ModelHit(ch_tadZ, mgJ_tadZ, GeneStatus.ACCESSORY)],
-                              models['J'], hit_weights)
-
-    clusters['c10'] = Cluster([ModelHit(ch_flgB, mgK_flgB, GeneStatus.MANDATORY),
-                               ModelHit(ch_sctn, mgK_sctn, GeneStatus.ACCESSORY)],
-                               models['K'], hit_weights)
-    clusters['c11'] = Cluster([ModelHit(ch_flgB, mgL_flgB, GeneStatus.MANDATORY),
-                               ModelHit(ch_sctn_flg, mgL_sctn_flg, GeneStatus.MANDATORY)],
-                               models['L'], hit_weights)
-    clusters['c12'] = Cluster([ModelHit(ch_sctj_flg, mgL_sctj_flg, GeneStatus.ACCESSORY),
-                               ModelHit(ch_sctn, mgL_sctn, GeneStatus.ACCESSORY)],
-                              models['L'], hit_weights)
-    clusters['c13'] = Cluster([Loner(ch_sctn, mgL_sctn, GeneStatus.ACCESSORY)],
-                              models['L'], hit_weights)
-
-
-
-
 
     clusters['c17'] = Cluster([ModelHit(ch_flgB, mgL_flgB, GeneStatus.MANDATORY),
                                ModelHit(ch_sctn_flg, mgL_sctn_flg, GeneStatus.MANDATORY)],
@@ -431,7 +354,6 @@
 
 def _build_systems(models, clusters, cfg):
 
->>>>>>> decbf1c9
     systems = {}
     # we need to tweek the replicon_id to have stable ressults
     # whatever the number of tests ran
@@ -644,10 +566,6 @@
         ##################################################
         combinations = combine_clusters([self.clusters['c1'], self.clusters['c2'],  self.clusters['c3']],
                                        {},
-<<<<<<< HEAD
-=======
-                                       {},
->>>>>>> decbf1c9
                                        multi_loci=False)
         self.assertEqual(combinations,
                          [
@@ -655,16 +573,9 @@
                              (self.clusters['c2'],),
                              (self.clusters['c3'],)
                          ])
-<<<<<<< HEAD
-
-        combinations = combine_clusters([self.clusters['c1'], self.clusters['c2'], self.clusters['c3']],
-                                        {},
-=======
         # the same in multi loci
         combinations = combine_clusters([self.clusters['c1'], self.clusters['c2'], self.clusters['c3']],
                                         {},
-                                        {},
->>>>>>> decbf1c9
                                         multi_loci=True)
         exp_combs = [
                     (self.clusters['c1'],),
@@ -681,28 +592,16 @@
         # with 2 RC + 1 L not included in cluster
         ###########################################
         combinations = combine_clusters([self.clusters['c11'], self.clusters['c12']],
-<<<<<<< HEAD
                                         {},
                                         multi_loci=False)
-=======
-                                       {},
-                                       {},
-                                       multi_loci=False)
->>>>>>> decbf1c9
         exp_combs = [
                     (self.clusters['c11'],),
                     (self.clusters['c12'],)
                    ]
         self.assertEqual(combinations, exp_combs)
-<<<<<<< HEAD
-        combinations = combine_clusters([self.clusters['c11'], self.clusters['c12']],
-                                       {},
-=======
         # the same in multi loci
         combinations = combine_clusters([self.clusters['c11'], self.clusters['c12']],
                                        {},
-                                       {},
->>>>>>> decbf1c9
                                        multi_loci=True)
         exp_combs = [
                     (self.clusters['c11'],),
@@ -714,17 +613,11 @@
         ##################################
         # with 2 RC + 1 L already in RC 2
         ##################################
-<<<<<<< HEAD
         # c11 = flgB, sctn_flg
         # c12 = sctj_flg, sctn
         # c13 = Loner sctn
         combinations = combine_clusters([self.clusters['c11'], self.clusters['c12']],
                                         {'sctN': self.clusters['c13']},
-=======
-        combinations = combine_clusters([self.clusters['c11'], self.clusters['c12']],
-                                        {'sctN': self.clusters['c13']},
-                                        {},
->>>>>>> decbf1c9
                                         multi_loci=False)
 
         exp_combs = [
@@ -733,24 +626,12 @@
             (self.clusters['c11'], self.clusters['c13']),
             (self.clusters['c13'],),
         ]
-<<<<<<< HEAD
-        # ############# DEBUGGING test ######################
-        # print("\n##########################################################")
-        # print('\n'.join([str([clust.id for clust in one_comb]) for one_comb in combinations]))
-        # print("=" * 50)
-        # print('\n'.join([str([clust.id for clust in one_comb]) for one_comb in exp_combs]))
-        # print("##########################################################")
+
         self.assertEqual(combinations, exp_combs)
 
-        combinations = combine_clusters([self.clusters['c11'], self.clusters['c12']],
-                                        {'sctN': self.clusters['c13']},
-=======
-        self.assertEqual(combinations, exp_combs)
         # the same in multi loci
         combinations = combine_clusters([self.clusters['c11'], self.clusters['c12']],
                                         {'sctN': self.clusters['c13']},
-                                        {},
->>>>>>> decbf1c9
                                         multi_loci=True)
 
         exp_combs = [
@@ -760,8 +641,6 @@
             (self.clusters['c11'], self.clusters['c13']),
             (self.clusters['c13'],),
         ]
-<<<<<<< HEAD
-
         self.assertEqual(combinations, exp_combs)
 
         ###########################################
@@ -777,9 +656,8 @@
             (self.clusters['c14'],),
             (self.clusters['c15'],),
             (self.clusters['c14'], self.clusters['c15']),
-            (self.clusters['c15'], self.clusters['c16'])
-            ]
-=======
+            (self.clusters['c15'], self.clusters['c16']),
+            (self.clusters['c16'],)]
         self.assertEqual(combinations, exp_combs)
 
         ###########################################
@@ -789,7 +667,6 @@
                                         {'sctn': self.clusters['c19'],
                                          'tadZ': self.clusters['c20']
                                          },
-                                        {},
                                         multi_loci=False)
         exp_combs = [
             (self.clusters['c17'],),
@@ -811,7 +688,6 @@
                                         {'sctn': self.clusters['c19'],
                                          'tadZ': self.clusters['c20']
                                          },
-                                        {},
                                         multi_loci=True)
         exp_combs = [
             (self.clusters['c17'],),
@@ -836,5 +712,4 @@
         # print("==============================")
         # for comb in combinations:
         #     print([c.id for c in comb])
->>>>>>> decbf1c9
         self.assertEqual(combinations, exp_combs)