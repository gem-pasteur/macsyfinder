# -*- coding: utf-8 -*-

################################################################################
# MacSyFinder - Detection of macromolecular systems in protein datasets        #
#               using systems modelling and similarity search.                 #
# Authors: Sophie Abby, Bertrand Neron                                         #
# Copyright (c) 2014-2019  Institut Pasteur (Paris) and CNRS.                  #
# See the COPYRIGHT file for details                                           #
#                                                                              #
# MacsyFinder is distributed under the terms of the GNU General Public License #
# (GPLv3). See the COPYING file for details.                                   #
################################################################################


import argparse
import json

from macsypy.hit import Hit, ValidHit
from macsypy.config import Config, MacsyDefaults
from macsypy.gene import Gene, Homolog, Analog, ProfileFactory, GeneStatus
from macsypy.model import Model
from macsypy.registries import ModelRegistry
from macsypy.cluster import Cluster, RejectedClusters
from macsypy.system import System, match, track_multi_systems_hit

from tests import MacsyTest


class SystemTest(MacsyTest):

    def setUp(self) -> None:
        args = argparse.Namespace()
        args.sequence_db = self.find_data("base", "test_base.fa")
        args.db_type = 'gembase'
        args.models_dir = self.find_data('models')
        self.cfg = Config(MacsyDefaults(), args)

        models_registry = ModelRegistry(self.cfg)
        self.model_name = 'foo'
        self.models_location = models_registry[self.model_name]

        # we need to reset the ProfileFactory
        # because it's a like a singleton
        # so other tests are influenced by ProfileFactory and it's configuration
        # for instance search_genes get profile without hmmer_exe
        self.profile_factory = ProfileFactory()

    def test_init(self):
        model = Model(self.cfg, "foo/T2SS", 10)
        # test if id is well incremented
        gene_gspd = Gene(self.cfg, self.profile_factory, "gspD", model, self.models_location)
        model.add_mandatory_gene(gene_gspd)
        gene_sctj = Gene(self.cfg, self.profile_factory, "sctJ", model, self.models_location)
        model.add_accessory_gene(gene_sctj)

        hit_1 = Hit(gene_gspd, model, "hit_1", 803, "replicon_id", 1, 1.0, 1.0, 1.0, 1.0, 10, 20)
        v_hit_1 = ValidHit(hit_1, gene_gspd, GeneStatus.MANDATORY)
        hit_2 = Hit(gene_sctj, model, "hit_2", 803, "replicon_id", 1, 1.0, 1.0, 1.0, 1.0, 10, 20)
        v_hit_2 = ValidHit(hit_2, gene_sctj, GeneStatus.ACCESSORY)
        system_1 = System(model, [Cluster([v_hit_1, v_hit_2], model)])
        self.assertTrue(system_1.id.startswith('replicon_id_T2SS_'))

        system_2 = System(model, [Cluster([v_hit_1, v_hit_2], model)])
        self.assertEqual(int(system_2.id.split('_')[-1]), int(system_1.id.split('_')[-1]) + 1)

    def test_hits(self):
        model = Model(self.cfg, "foo/T2SS", 10)
        gene_gspd = Gene(self.cfg, self.profile_factory, "gspD", model, self.models_location)
        model.add_mandatory_gene(gene_gspd)
        gene_sctj = Gene(self.cfg, self.profile_factory, "sctJ", model, self.models_location)
        model.add_accessory_gene(gene_sctj)
        gene_sctn = Gene(self.cfg, self.profile_factory, "sctN", model, self.models_location)
        model.add_accessory_gene(gene_sctn)

        hit_1 = Hit(gene_gspd, model, "hit_1", 803, "replicon_id", 1, 1.0, 1.0, 1.0, 1.0, 10, 20)
        v_hit_1 = ValidHit(hit_1, gene_gspd, GeneStatus.MANDATORY)
        hit_2 = Hit(gene_sctj, model, "hit_2", 803, "replicon_id", 1, 1.0, 1.0, 1.0, 1.0, 10, 20)
        v_hit_2 = ValidHit(hit_2, gene_sctj, GeneStatus.ACCESSORY)
        hit_3 = Hit(gene_sctn, model, "hit_3", 803, "replicon_id", 1, 1.0, 1.0, 1.0, 1.0, 10, 20)
        v_hit_3 = ValidHit(hit_3, gene_sctn, GeneStatus.ACCESSORY)
        system_1 = System(model, [Cluster([v_hit_1, v_hit_2], model),
                                  Cluster([v_hit_3], model)])

        self.assertEqual(system_1.hits, [v_hit_1, v_hit_2, v_hit_3])


    def test_multi_loci(self):
        model = Model(self.cfg, "foo/T2SS", 10)
        gene_gspd = Gene(self.cfg, self.profile_factory, "gspD", model, self.models_location)
        model.add_mandatory_gene(gene_gspd)
        gene_sctj = Gene(self.cfg, self.profile_factory, "sctJ", model, self.models_location)
        model.add_accessory_gene(gene_sctj)
        gene_sctn = Gene(self.cfg, self.profile_factory, "sctN", model, self.models_location, loner=True)
        model.add_accessory_gene(gene_sctn)

        hit_1 = Hit(gene_gspd, model, "hit_1", 803, "replicon_id", 1, 1.0, 1.0, 1.0, 1.0, 10, 20)
        v_hit_1 = ValidHit(hit_1, gene_gspd, GeneStatus.MANDATORY)
        hit_2 = Hit(gene_sctj, model, "hit_2", 803, "replicon_id", 1, 1.0, 1.0, 1.0, 1.0, 10, 20)
        v_hit_2 = ValidHit(hit_2, gene_sctj, GeneStatus.ACCESSORY)
        hit_3 = Hit(gene_sctn, model, "hit_3", 803, "replicon_id", 1, 1.0, 1.0, 1.0, 1.0, 10, 20)
        v_hit_3 = ValidHit(hit_3, gene_sctn, GeneStatus.ACCESSORY)
        c1 = Cluster([v_hit_1, v_hit_2], model)
        c2 = Cluster([v_hit_1, v_hit_3], model)
        sys_single_locus = System(model, [c1])
        self.assertFalse(sys_single_locus.multi_loci)
        sys_multi_loci = System(model, [c1, c2])
        self.assertTrue(sys_multi_loci.multi_loci)
        c1 = Cluster([v_hit_1, v_hit_2], model)
        c3 = Cluster([v_hit_3], model)
        sys_single_locus_plus_loner = System(model, [c1, c3])
        self.assertFalse(sys_single_locus_plus_loner.multi_loci)

    def test_loci(self):
        model = Model(self.cfg, "foo/T2SS", 10)
        gene_gspd = Gene(self.cfg, self.profile_factory, "gspD", model, self.models_location)
        model.add_mandatory_gene(gene_gspd)
        gene_sctj = Gene(self.cfg, self.profile_factory, "sctJ", model, self.models_location)
        model.add_accessory_gene(gene_sctj)
        gene_sctn = Gene(self.cfg, self.profile_factory, "sctN", model, self.models_location, loner=True)
        model.add_accessory_gene(gene_sctn)

        hit_1 = Hit(gene_gspd, model, "hit_1", 803, "replicon_id", 1, 1.0, 1.0, 1.0, 1.0, 10, 20)
        v_hit_1 = ValidHit(hit_1, gene_gspd, GeneStatus.MANDATORY)
        hit_2 = Hit(gene_sctj, model, "hit_2", 803, "replicon_id", 1, 1.0, 1.0, 1.0, 1.0, 10, 20)
        v_hit_2 = ValidHit(hit_2, gene_sctj, GeneStatus.ACCESSORY)
        hit_3 = Hit(gene_sctn, model, "hit_3", 803, "replicon_id", 1, 1.0, 1.0, 1.0, 1.0, 10, 20)
        v_hit_3 = ValidHit(hit_3, gene_sctn, GeneStatus.ACCESSORY)
        c1 = Cluster([v_hit_1, v_hit_2], model)
        c2 = Cluster([v_hit_1, v_hit_3], model)
        sys_single_locus = System(model, [c1])
        self.assertEqual(sys_single_locus.loci, 1)
        sys_multi_loci = System(model, [c1, c2])
        self.assertEqual(sys_multi_loci.loci, 2)
        c1 = Cluster([v_hit_1, v_hit_2], model)
        c3 = Cluster([v_hit_3], model)
        sys_single_locus_plus_loner = System(model, [c1, c3])
        self.assertEqual(sys_single_locus_plus_loner.loci, 1)

    def test_wholeness(self):
        model = Model(self.cfg, "foo/T2SS", 10)
        gene_gspd = Gene(self.cfg, self.profile_factory, "gspD", model, self.models_location)
        model.add_mandatory_gene(gene_gspd)
        gene_sctj = Gene(self.cfg, self.profile_factory, "sctJ", model, self.models_location)
        model.add_accessory_gene(gene_sctj)
        gene_sctn = Gene(self.cfg, self.profile_factory, "sctN", model, self.models_location, loner=True)
        model.add_accessory_gene(gene_sctn)

        hit_1 = Hit(gene_gspd, model, "hit_1", 803, "replicon_id", 1, 1.0, 1.0, 1.0, 1.0, 10, 20)
        v_hit_1 = ValidHit(hit_1, gene_gspd, GeneStatus.MANDATORY)
        hit_2 = Hit(gene_sctj, model, "hit_2", 803, "replicon_id", 1, 1.0, 1.0, 1.0, 1.0, 10, 20)
        v_hit_2 = ValidHit(hit_2, gene_sctj, GeneStatus.ACCESSORY)
        hit_3 = Hit(gene_sctn, model, "hit_3", 803, "replicon_id", 1, 1.0, 1.0, 1.0, 1.0, 10, 20)
        v_hit_3 = ValidHit(hit_3, gene_sctn, GeneStatus.ACCESSORY)
        c1 = Cluster([v_hit_1, v_hit_2], model)
        c2 = Cluster([v_hit_1, v_hit_3], model)
        s = System(model, [c1])
        self.assertEqual(s.wholeness, 2 / 3)
        s = System(model, [c1, c2])
        self.assertEqual(s.wholeness, 3 / 3)


    def test_score(self):
        model = Model(self.cfg, "foo/T2SS", 10)
        gene_gspd = Gene(self.cfg, self.profile_factory, "gspD", model, self.models_location)
        model.add_mandatory_gene(gene_gspd)
        gene_tadZ = Gene(self.cfg, self.profile_factory, "tadZ", model, self.models_location)
        model.add_mandatory_gene(gene_tadZ)

        gene_sctj = Gene(self.cfg, self.profile_factory, "sctJ", model, self.models_location, exchangeable=True)
        gene_sctJ_FLG = Gene(self.cfg, self.profile_factory, 'sctJ_FLG', model, self.models_location)
        analog = Analog(gene_sctJ_FLG, gene_sctj)
        gene_sctj.add_analog(analog)
        model.add_accessory_gene(gene_sctj)

        gene_sctn = Gene(self.cfg, self.profile_factory, "sctN", model, self.models_location, loner=True)
        model.add_accessory_gene(gene_sctn)

        hit_1 = Hit(gene_gspd, model, "hit_1", 10, "replicon_id", 1, 1.0, 1.0, 1.0, 1.0, 10, 20)
        v_hit_1 = ValidHit(hit_1, gene_gspd, GeneStatus.MANDATORY)
        hit_2 = Hit(gene_tadZ, model, "hit_2", 20, "replicon_id", 1, 1.0, 1.0, 1.0, 1.0, 10, 20)
        v_hit_2 = ValidHit(hit_2, gene_tadZ, GeneStatus.MANDATORY)

        hit_3 = Hit(gene_sctj, model, "hit_3", 30, "replicon_id", 1, 1.0, 1.0, 1.0, 1.0, 10, 20)
        v_hit_3 = ValidHit(hit_3, gene_sctj, GeneStatus.ACCESSORY)
        hit_3_bis = Hit(gene_sctJ_FLG, model, "hit_3_bis", 30, "replicon_id", 1, 1.0, 1.0, 1.0, 1.0, 10, 20)
        v_hit_3_bis = ValidHit(hit_3_bis, gene_sctj, GeneStatus.ACCESSORY)

        hit_4 = Hit(gene_sctn, model, "hit_4", 40, "replicon_id", 1, 1.0, 1.0, 1.0, 1.0, 10, 20)
        v_hit_4 = ValidHit(hit_4, gene_sctn, GeneStatus.ACCESSORY)

        # system with
        # 1 cluster
        # 2 mandatory, 1 accessory no analog/homolog
        s = System(model, [Cluster([v_hit_1, v_hit_2, v_hit_3, v_hit_4], model)])
        self.assertEqual(s.score, 3)

        # system with
        # 2 clusters
        # 2 mandatory, 2 accessory no analog/homolog no duplicates
        s = System(model, [Cluster([v_hit_1, v_hit_2], model),
                           Cluster([v_hit_3, v_hit_4], model)])
        self.assertEqual(s.score, 3)

        # system with
        # 1 cluster
        # 1 mandatory + 1 mandatory duplicated 1 time
        # 1 accessory + 1 accessory duplicated 1 times
        # no analog/homolog
        s = System(model, [Cluster([v_hit_1, v_hit_2, v_hit_3, v_hit_4, v_hit_1, v_hit_4], model)])
        self.assertEqual(s.score, 3)

        # system with 2 clusters
        # 1rst cluster 1 mandatory 1 accessory
        # 2nd cluster 1 mandatory, 1 accessory already in first cluster
        s = System(model, [Cluster([v_hit_1, v_hit_3], model), Cluster([v_hit_2, v_hit_3], model)])
        self.assertEqual(s.score, 2.25)

        # # system with 1 cluster
        # # 2 mandatory
        # # 1 accessory + 1 accessory analog
        s = System(model, [Cluster([v_hit_1, v_hit_2, v_hit_3_bis, v_hit_4], model)])
        self.assertEqual(s.score, 3.25)


    def test_to_json(self):
        model = Model(self.cfg, "foo/T2SS", 10)
        gene_gspd = Gene(self.cfg, self.profile_factory, "gspD", model, self.models_location)
        model.add_mandatory_gene(gene_gspd)
        gene_sctj = Gene(self.cfg, self.profile_factory, "sctJ", model, self.models_location)
        model.add_accessory_gene(gene_sctj)
        gene_sctn = Gene(self.cfg, self.profile_factory, "sctN", model, self.models_location)
        model.add_accessory_gene(gene_sctn)

        hit_1 = Hit(gene_gspd, model, "hit_1", 803, "replicon_id", 1, 1.0, 1.0, 1.0, 1.0, 10, 20)
        v_hit_1 = ValidHit(hit_1, gene_gspd, GeneStatus.MANDATORY)
        hit_2 = Hit(gene_sctj, model, "hit_2", 803, "replicon_id", 1, 1.0, 1.0, 1.0, 1.0, 10, 20)
        v_hit_2 = ValidHit(hit_2, gene_sctj, GeneStatus.ACCESSORY)
        hit_3 = Hit(gene_sctn, model, "hit_3", 803, "replicon_id", 1, 1.0, 1.0, 1.0, 1.0, 10, 20)
        v_hit_3 = ValidHit(hit_3, gene_sctn, GeneStatus.ACCESSORY)
        c1 = Cluster([v_hit_1, v_hit_2], model)
        c2 = Cluster([v_hit_3], model)
        sys_multi_loci = System(model, [c1, c2])

        rec_json = sys_multi_loci.to_json()
        exp_json = {'id': sys_multi_loci.id,
                    'model': 'foo/T2SS',
                    'loci_nb': 2,
                    'replicon_name': 'replicon_id',
                    'clusters': [['gspD', 'sctJ'], ['sctN']],
                    'gene_composition':
                        {'mandatory': {'gspD': ['gspD']},
                         'accessory': {'sctJ': ['sctJ'], 'sctN': ['sctN']}
                         }
                    }
        self.assertDictEqual(json.loads(rec_json), exp_json)


    def test_str(self):
        model = Model(self.cfg, "foo/T2SS", 10)
        gene_gspd = Gene(self.cfg, self.profile_factory, "gspD", model, self.models_location)
        model.add_mandatory_gene(gene_gspd)
        gene_sctj = Gene(self.cfg, self.profile_factory, "sctJ", model, self.models_location)
        model.add_accessory_gene(gene_sctj)
        gene_sctn = Gene(self.cfg, self.profile_factory, "sctN", model, self.models_location)
        model.add_accessory_gene(gene_sctn)

        hit_1 = Hit(gene_gspd, model, "hit_1", 803, "replicon_id", 10, 1.0, 1.0, 1.0, 1.0, 10, 20)
        v_hit_1 = ValidHit(hit_1, gene_gspd, GeneStatus.MANDATORY)
        hit_2 = Hit(gene_sctj, model, "hit_2", 803, "replicon_id", 20, 1.0, 1.0, 1.0, 1.0, 10, 20)
        v_hit_2 = ValidHit(hit_2, gene_sctj, GeneStatus.ACCESSORY)
        hit_3 = Hit(gene_sctn, model, "hit_3", 803, "replicon_id", 30, 1.0, 1.0, 1.0, 1.0, 10, 20)
        v_hit_3 = ValidHit(hit_3, gene_sctn, GeneStatus.ACCESSORY)
        c1 = Cluster([v_hit_1, v_hit_2], model)
        c2 = Cluster([v_hit_3], model)
        sys_multi_loci = System(model, [c1, c2])
        sys_str = """system id = {}
model = foo/T2SS
replicon = replicon_id
clusters = [('gspD', 10), ('sctJ', 20)], [('sctN', 30)]
occ = 1
wholeness = 1.000
loci nb = 1
score = 2.000

mandatory genes:
\t- gspD: 1 (gspD)

accessory genes:
\t- sctJ: 1 (sctJ)
\t- sctN: 1 (sctN)
""".format(sys_multi_loci.id)
        self.assertEqual(sys_str, str(sys_multi_loci))


    def test_match(self):
        model = Model(self.cfg, "foo/T2SS", 10)
        gene_sctn = Gene(self.cfg, self.profile_factory, "sctN", model, self.models_location, exchangeable=True)
        gene_sctn_flg = Homolog(
            Gene(self.cfg, self.profile_factory, "sctN_FLG", model, self.models_location),
            gene_sctn
        )
        gene_sctn.add_homolog(gene_sctn_flg)
        gene_sctj = Gene(self.cfg, self.profile_factory, "sctJ", model, self.models_location, exchangeable=True)
        gene_sctj_flg = Analog(
            Gene(self.cfg, self.profile_factory, "sctJ_FLG", model, self.models_location),
            gene_sctj
        )
        gene_sctj.add_analog(gene_sctj_flg)
        gene_gspd = Gene(self.cfg, self.profile_factory, "gspD", model, self.models_location, exchangeable=True)
        gene_gspd_an = Analog(
            Gene(self.cfg, self.profile_factory, "flgB", model, self.models_location),
            gene_gspd
        )
        gene_gspd.add_analog(gene_gspd_an)
        gene_abc = Gene(self.cfg, self.profile_factory, "abc", model, self.models_location, exchangeable=True)
        gene_abc_ho = Homolog(
            Gene(self.cfg, self.profile_factory, "tadZ", model, self.models_location),
            gene_abc
        )
        gene_abc.add_homolog(gene_abc_ho)
        model.add_mandatory_gene(gene_sctn)
        model.add_mandatory_gene(gene_sctj)
        model.add_accessory_gene(gene_gspd)
        model.add_forbidden_gene(gene_abc)

        h_sctj = Hit(gene_sctj, model, "hit_sctj", 803, "replicon_id", 1, 1.0, 1.0, 1.0, 1.0, 10, 20)
        h_sctj_flg = Hit(gene_sctj_flg, model, "hit_sctj_flg", 803, "replicon_id", 1, 1.0, 1.0, 1.0, 1.0, 10, 20)
        h_sctn = Hit(gene_sctn, model, "hit_sctn", 803, "replicon_id", 1, 1.0, 1.0, 1.0, 1.0, 10, 20)
        h_sctn_flg = Hit(gene_sctn_flg, model, "hit_sctn_flg", 803, "replicon_id", 1, 1.0, 1.0, 1.0, 1.0, 10, 20)
        h_gspd = Hit(gene_gspd, model, "hit_gspd", 803, "replicon_id", 1, 1.0, 1.0, 1.0, 1.0, 10, 20)
        h_gspd_an = Hit(gene_gspd_an, model, "hit_gspd_an", 803, "replicon_id", 1, 1.0, 1.0, 1.0, 1.0, 10, 20)
        h_abc = Hit(gene_abc, model, "hit_abc", 803, "replicon_id", 1, 1.0, 1.0, 1.0, 1.0, 10, 20)
        h_abc_ho = Hit(gene_abc_ho, model, "hit_abc_ho", 803, "replicon_id", 1, 1.0, 1.0, 1.0, 1.0, 10, 20)

        #####################
        # test single locus #
        #####################

        # it lack one mandatory gene
        model._min_mandatory_genes_required = 2
        model._min_genes_required = 3
        c1 = Cluster([h_sctj, h_gspd], model)
        res = match([c1], model)
        self.assertIsInstance(res, RejectedClusters)
        self.assertEqual(res.reason,
                         "The quorum of mandatory genes required (2) is not reached: 1\n"
                         "The quorum of genes required (3) is not reached: 2")

        # all quorum are reached
        model._min_mandatory_genes_required = 2
        model._min_genes_required = 1
        c1 = Cluster([h_sctj, h_sctn, h_gspd], model)
        res = match([c1], model)
        self.assertIsInstance(res, System)

        # with one mandatory analog
        model._min_mandatory_genes_required = 2
        model._min_genes_required = 1
        c1 = Cluster([h_sctj_flg, h_sctn, h_gspd], model)
        res = match([c1], model)
        self.assertIsInstance(res, System)

        # with one accessory analog
        model._min_mandatory_genes_required = 2
        model._min_genes_required = 1
        c1 = Cluster([h_sctj, h_sctn, h_gspd_an], model)
        res = match([c1], model)
        self.assertIsInstance(res, System)

        # the min_gene_required quorum is not reached
        model._min_mandatory_genes_required = 2
        model._min_genes_required = 4
        c1 = Cluster([h_sctj, h_sctn_flg, h_gspd], model)
        res = match([c1], model)
        self.assertIsInstance(res, RejectedClusters)
        self.assertEqual(res.reason,
                         "The quorum of genes required (4) is not reached: 3")

        # the cluster contain a forbidden gene
        model._min_mandatory_genes_required = 2
        model._min_genes_required = 1
        c1 = Cluster([h_sctj, h_sctn, h_gspd, h_abc], model)
        res = match([c1], model)
        self.assertIsInstance(res, RejectedClusters)
        self.assertEqual(res.reason, "There is 1 forbidden genes occurrence(s): abc")

        # the cluster contain a forbidden gene homolog
        model._min_mandatory_genes_required = 2
        model._min_genes_required = 1
        c1 = Cluster([h_sctj, h_sctn, h_gspd, h_abc_ho], model)
        res = match([c1], model)
        self.assertIsInstance(res, RejectedClusters)
        self.assertEqual(res.reason, "There is 1 forbidden genes occurrence(s): tadZ")

        #####################
        # test multi loci   #
        #####################
        model._min_mandatory_genes_required = 2
        model._min_genes_required = 1
        c1 = Cluster([h_sctj, h_sctn], model)
        c2 = Cluster([h_gspd], model)
        res = match([c1, c2], model)
        self.assertIsInstance(res, System)

        # with one analog an one homolog
        model._min_mandatory_genes_required = 2
        model._min_genes_required = 1
        c1 = Cluster([h_sctj_flg, h_sctn_flg], model)
        c2 = Cluster([h_gspd], model)
        res = match([c1, c2], model)
        self.assertIsInstance(res, System)

        # with one analog an one homolog and one forbidden in 3 clusters
        model._min_mandatory_genes_required = 2
        model._min_genes_required = 1
        c1 = Cluster([h_sctj_flg, h_sctn_flg], model)
        c2 = Cluster([h_gspd], model)
        c3 = Cluster([h_abc], model)
<<<<<<< HEAD
        res, _ = match([c1, c2, c3], model, self.hit_registry)
        self.assertEqual(res.reason, "There is 1 forbidden genes occurrence(s): abc")

    def test_track_systems(self):
        model_1 = Model(self.cfg, "foo/T2SS", 10)
        model_2 = Model(self.cfg, "foo/T3SS", 10)

        gene_sctn_flg = Gene(self.cfg, self.profile_factory, "sctN_FLG", model_2, self.models_location)
        gene_sctj_flg = Gene(self.cfg, self.profile_factory, "sctJ_FLG", model_2, self.models_location)
        gene_flgB = Gene(self.cfg, self.profile_factory, "flgB", model_2, self.models_location)
        gene_tadZ = Gene(self.cfg, self.profile_factory, "tadZ", model_2, self.models_location)

        gene_sctn = Gene(self.cfg, self.profile_factory, "sctN", model_1, self.models_location, exchangeable=True)
        gene_sctn_hom = Homolog(gene_sctn_flg, gene_sctn)
        gene_sctn.add_homolog(gene_sctn_hom)

        gene_sctj = Gene(self.cfg, self.profile_factory, "sctJ", model_1, self.models_location, exchangeable=True)
        gene_sctj_an = Analog(gene_sctj_flg, gene_sctj)
        gene_sctj.add_analog(gene_sctj_an)

        gene_gspd = Gene(self.cfg, self.profile_factory, "gspD", model_1, self.models_location, exchangeable=True)
        gene_gspd_an = Analog(gene_flgB, gene_gspd)
        gene_gspd.add_analog(gene_gspd_an)

        gene_abc = Gene(self.cfg, self.profile_factory, "abc", model_1, self.models_location, exchangeable=True)
        gene_abc_ho = Homolog(gene_tadZ, gene_abc)
        gene_abc.add_homolog(gene_abc_ho)

        model_1.add_mandatory_gene(gene_sctn)
        model_1.add_mandatory_gene(gene_sctj)
        model_1.add_accessory_gene(gene_gspd)
        model_1.add_forbidden_gene(gene_abc)

        model_2.add_mandatory_gene(gene_sctn_flg)
        model_2.add_mandatory_gene(gene_sctj_flg)
        model_2.add_accessory_gene(gene_flgB)
        model_2.add_accessory_gene(gene_tadZ)

        h_sctj = Hit(gene_sctj, model_1, "hit_sctj", 803, "replicon_id", 1, 1.0, 1.0, 1.0, 1.0, 10, 20)
        h_sctn = Hit(gene_sctn, model_1, "hit_sctn", 803, "replicon_id", 1, 1.0, 1.0, 1.0, 1.0, 10, 20)
        h_gspd = Hit(gene_gspd, model_1, "hit_gspd", 803, "replicon_id", 1, 1.0, 1.0, 1.0, 1.0, 10, 20)

        h_sctn_flg = Hit(gene_sctn_flg, model_2, "hit_sctn_flg", 803, "replicon_id", 1, 1.0, 1.0, 1.0, 1.0, 10, 20)
        h_sctj_flg = Hit(gene_sctj_flg, model_2, "hit_sctj_flg", 803, "replicon_id", 1, 1.0, 1.0, 1.0, 1.0, 10, 20)
        h_flgB = Hit(gene_flgB, model_2, "hit_flgB", 803, "replicon_id", 1, 1.0, 1.0, 1.0, 1.0, 10, 20)
        h_tadZ = Hit(gene_tadZ, model_2, "hit_tadZ", 803, "replicon_id", 1, 1.0, 1.0, 1.0, 1.0, 10, 20)

        model_1._min_mandatory_genes_required = 2
        model_1._min_genes_required = 2
        c1 = Cluster([ValidHit(h_sctj, gene_sctj, GeneStatus.MANDATORY),
                      ValidHit(h_sctn, gene_sctn, GeneStatus.MANDATORY),
                      ValidHit(h_gspd, gene_gspd, GeneStatus.ACCESSORY)
                      ],
                     model_1)

        c2 = Cluster([ValidHit(h_sctj, gene_sctj, GeneStatus.MANDATORY),
                      ValidHit(h_sctn, gene_sctn, GeneStatus.MANDATORY),
                      ValidHit(h_flgB, gene_gspd, GeneStatus.ACCESSORY)],
                     model_1)

        model_2._min_mandatory_genes_required = 1
        model_2._min_genes_required = 2
        c3 = Cluster([ValidHit(h_sctj_flg, gene_sctj_flg, GeneStatus.MANDATORY),
                      ValidHit(h_tadZ, gene_tadZ, GeneStatus.ACCESSORY),
                      ValidHit(h_flgB, gene_flgB, GeneStatus.ACCESSORY)],
                     model_2)
        s1 = System(model_1, [c1])
        s2 = System(model_1, [c1, c2])
        s3 = System(model_2, [c3])

        track_multi_systems_hit([s1, s2, s3])
        self.assertSetEqual({s1, s2}, h_sctj.used_in_systems())
        self.assertSetEqual({s1, s2}, h_gspd.used_in_systems())
        self.assertSetEqual({s3}, h_tadZ.used_in_systems())
        self.assertSetEqual({s2, s3}, h_flgB.used_in_systems())
=======
        res = match([c1, c2, c3], model)
        self.assertEqual(res.reason, "There is 1 forbidden genes occurrence(s): abc")
>>>>>>> a54c1788
<|MERGE_RESOLUTION|>--- conflicted
+++ resolved
@@ -416,8 +416,7 @@
         c1 = Cluster([h_sctj_flg, h_sctn_flg], model)
         c2 = Cluster([h_gspd], model)
         c3 = Cluster([h_abc], model)
-<<<<<<< HEAD
-        res, _ = match([c1, c2, c3], model, self.hit_registry)
+        res = match([c1, c2, c3], model)
         self.assertEqual(res.reason, "There is 1 forbidden genes occurrence(s): abc")
 
     def test_track_systems(self):
@@ -491,8 +490,4 @@
         self.assertSetEqual({s1, s2}, h_sctj.used_in_systems())
         self.assertSetEqual({s1, s2}, h_gspd.used_in_systems())
         self.assertSetEqual({s3}, h_tadZ.used_in_systems())
-        self.assertSetEqual({s2, s3}, h_flgB.used_in_systems())
-=======
-        res = match([c1, c2, c3], model)
-        self.assertEqual(res.reason, "There is 1 forbidden genes occurrence(s): abc")
->>>>>>> a54c1788
+        self.assertSetEqual({s2, s3}, h_flgB.used_in_systems())