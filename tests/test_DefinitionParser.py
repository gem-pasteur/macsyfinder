#########################################################################
# MacSyFinder - Detection of macromolecular systems in protein dataset  #
#               using systems modelling and similarity search.          #
# Authors: Sophie Abby, Bertrand Neron                                  #
# Copyright (c) 2014-2020  Institut Pasteur (Paris) and CNRS.           #
# See the COPYRIGHT file for details                                    #
#                                                                       #
# This file is part of MacSyFinder package.                             #
#                                                                       #
# MacSyFinder is free software: you can redistribute it and/or modify   #
# it under the terms of the GNU General Public License as published by  #
# the Free Software Foundation, either version 3 of the License, or     #
# (at your option) any later version.                                   #
#                                                                       #
# MacSyFinder is distributed in the hope that it will be useful,        #
# but WITHOUT ANY WARRANTY; without even the implied warranty of        #
# MERCHANTABILITY or FITNESS FOR A PARTICULAR PURPOSE. See the          #
# GNU General Public License for more details .                         #
#                                                                       #
# You should have received a copy of the GNU General Public License     #
# along with MacSyFinder (COPYING).                                     #
# If not, see <https://www.gnu.org/licenses/>.                          #
#########################################################################


import os
import shutil
import tempfile
import argparse

from macsypy.config import Config, MacsyDefaults
from macsypy.model import ModelBank
from macsypy.profile import ProfileFactory
from macsypy.gene import GeneBank, CoreGene, ModelGene, Exchangeable
from macsypy.registries import ModelRegistry, scan_models_dir
from macsypy.definition_parser import DefinitionParser
from macsypy.error import MacsypyError, ModelInconsistencyError
from tests import MacsyTest


class TestModelParser(MacsyTest):

    def setUp(self):
        defaults = MacsyDefaults()
        self.args = argparse.Namespace()
        self.args.sequence_db = self.find_data("base", "test_base.fa")
        self.args.db_type = 'gembase'
        self.args.models_dir = self.find_data('models')
        self.args.res_search_dir = tempfile.gettempdir()

        self.cfg = Config(defaults, self.args)
        self.model_bank = ModelBank()
        self.gene_bank = GeneBank()
        self.profile_factory = ProfileFactory(self.cfg)
        self.model_registry = ModelRegistry()
        models_location = scan_models_dir(self.args.models_dir)
        for ml in models_location:
            self.model_registry.add(ml)
        self.parser = DefinitionParser(self.cfg, self.model_bank, self.gene_bank,
                                       self.model_registry, self.profile_factory)
        
        
    def tearDown(self):
        try:
            shutil.rmtree(self.cfg.working_dir())
        except:
            pass

<<<<<<< HEAD
    def test_defintion_to_parse(self):
        parsed = set()
        models_2_detect = set()
        models_2_detect.add('foo/model_1')
        def_2_parse = self.parser.definition_to_parse(models_2_detect, parsed)
        self.assertSetEqual(def_2_parse, {s for s in ('foo/model_1', 'foo/model_2')})
        parsed = set()
        models_2_detect = set()
        definition_name = 'foo/nimportnaoik'
        models_2_detect.add(definition_name)
        with self.assertRaises(MacsypyError) as context:
            with self.catch_log():
                self.parser.definition_to_parse(models_2_detect, parsed)
        self.assertEqual(str(context.exception), f'{definition_name}: No such definition')

        parsed = set()
        models_2_detect = set()
        model_name = 'bar'
        definition = f'{model_name}/nimportnaoik'
        models_2_detect.add(definition)
        with self.assertRaises(MacsypyError) as context:
            with self.catch_log():
                self.parser.definition_to_parse(models_2_detect, parsed)
        self.assertEqual(str(context.exception), f'{model_name}: No such Models in {self.cfg.models_dir()}')

        parsed = set()
        models_2_detect = set()
        model_name = 'foo'
        def_name = 'not_xml'
        fqn = f'{model_name}/{def_name}'
        models_2_detect.add(fqn)
        with self.assertRaises(MacsypyError) as context:
            with self.catch_log():
                self.parser.definition_to_parse(models_2_detect, parsed)
        self.assertTrue(str(context.exception).startswith(f'unable to parse model definition "{fqn}" :'))

    def test_parse_with_homologs(self):
=======

    def test_parse_with_exchangeable(self):
>>>>>>> d8e73c03
        def_2_parse = set()
        def_2_parse.add('foo/model_1')
        models_2_detect = [self.model_registry['foo'].get_definition('foo/model_1')]
        self.parser.parse(models_2_detect)
        self.assertEqual(len(self.model_bank), 1)

        m1 = self.model_bank['foo/model_1']
        self.assertEqual(m1.name, 'model_1')
        self.assertEqual(m1.fqn, 'foo/model_1')
        self.assertEqual(m1.inter_gene_max_space, 20)
        self.assertEqual(m1.min_mandatory_genes_required, 2)
        self.assertEqual(m1.min_genes_required, 4)
        self.assertTrue(m1.multi_loci)

        self.assertEqual(len(m1.mandatory_genes), 2)
        mandatory_genes_name = sorted([g.name for g in m1.mandatory_genes])
        theoric_list = sorted(["sctJ_FLG", "sctN_FLG"])
        self.assertListEqual(mandatory_genes_name, theoric_list)

        self.assertEqual(len(m1.accessory_genes), 2)
        accessory_genes_name = sorted([g.name for g in m1.accessory_genes])
        theoric_list = sorted(["flgB", "flgC"])
        self.assertListEqual(accessory_genes_name, theoric_list)

        self.assertEqual(len(m1.neutral_genes), 2)
        neutral_genes_name = sorted([g.name for g in m1.neutral_genes])
        theoric_list = sorted(["fliE", "tadZ"])
        self.assertListEqual(neutral_genes_name, theoric_list)

        self.assertEqual(len(m1.forbidden_genes), 1)
        forbidden_genes_name = sorted([g.name for g in m1.forbidden_genes])
        theoric_list = sorted(["sctC"])
        self.assertListEqual(forbidden_genes_name, theoric_list)

        sctJ_FLG = m1.get_gene('sctJ_FLG')
        sctJ_FLG_homologs = sctJ_FLG.exchangeables
        self.assertEqual(len(sctJ_FLG_homologs), 1)
        self.assertEqual(sctJ_FLG_homologs[0].name, 'sctJ')
        self.assertTrue(isinstance(sctJ_FLG_homologs[0], Exchangeable))
        self.assertTrue(isinstance(sctJ_FLG_homologs[0]._gene, CoreGene))
        self.assertTrue(isinstance(sctJ_FLG_homologs[0].alternate_of(), ModelGene))
        self.assertTrue(sctJ_FLG_homologs[0].loner)
        self.assertFalse(sctJ_FLG.is_exchangeable)
        sctJ = m1.get_gene('sctJ')
        self.assertTrue(sctJ.is_exchangeable)


    def test_wo_presence(self):
        model_2_detect = [self.model_registry['foo'].get_definition('foo/fail_wo_presence')]
        with self.assertRaises(SyntaxError) as context:
            with self.catch_log():
                self.parser.parse(model_2_detect)
        self.assertEqual(str(context.exception),
                         "Invalid model definition 'foo/fail_wo_presence': gene 'sctN_FLG' without presence")


    def test_invalid_presence(self):
        model_2_detect = [self.model_registry['foo'].get_definition('foo/fail_invalid_presence')]
        with self.assertRaises(SyntaxError) as context:
            with self.catch_log():
                self.parser.parse(model_2_detect)
        self.assertEqual(str(context.exception),
                         "Invalid model 'fail_invalid_presence' definition: presence value must be either: "
                         "'mandatory', 'accessory', 'neutral', 'forbidden' not foo_bar")

    def test_gene_no_name(self):
        model_2_detect = [self.model_registry['foo'].get_definition('foo/gene_no_name')]
        with self.assertRaises(SyntaxError) as context:
            with self.catch_log():
                self.parser.parse(model_2_detect)
        self.assertEqual(str(context.exception),
                         "Invalid model definition 'foo/gene_no_name': gene without name")

    def test_invalid_homolog(self):
        model_2_detect = [self.model_registry['foo'].get_definition('foo/invalid_homolog')]
        with self.assertRaises(MacsypyError) as context:
                self.parser.parse(model_2_detect)
        self.assertEqual(str(context.exception),
                         "'foo/foo_bar': No such profile")

    def test_invalid_homolog_2(self):
        model_2_detect = [self.model_registry['foo'].get_definition('foo/invalid_homolog_2')]
        with self.assertRaises(SyntaxError) as ctx:
            with self.catch_log():
                self.parser.parse(model_2_detect)
        self.assertEqual(str(ctx.exception), "Invalid model definition 'foo/invalid_homolog_2': gene without name")


    def test_bad_min_genes_required(self):
        model_2_detect = [self.model_registry['foo'].get_definition('foo/bad_min_genes_required')]
        with self.assertRaises(ModelInconsistencyError) as context:
            with self.catch_log():
                self.parser.parse(model_2_detect)
        self.assertEqual(str(context.exception),
                         'model \'bad_min_genes_required\' is not consistent: min_genes_required 16 must be lesser '
                         'or equal than the number of "accessory" and "mandatory" components in the model: 6')

    def test_bad_min_genes_required_2(self):
        model_2_detect = [self.model_registry['foo'].get_definition('foo/bad_min_genes_required_2')]
        with self.catch_log():
            with self.assertRaisesRegex(SyntaxError, "Invalid model definition (.*): "
                                                     "min_genes_required must be an integer: 16.5"):
                self.parser.parse(model_2_detect)

    def test_bad_min_mandatory_genes_required(self):
        model_2_detect = [self.model_registry['foo'].get_definition('foo/bad_min_mandatory_genes_required')]
        with self.catch_log():
            with self.assertRaises(ModelInconsistencyError) as context:
                self.parser.parse(model_2_detect)
        self.assertEqual(str(context.exception),
                         'model \'bad_min_mandatory_genes_required\' is not consistent: min_genes_required 16 must '
                         'be lesser or equal than the number of "accessory" and "mandatory" components in the model: 6')

    def test_bad_min_mandatory_genes_required_2(self):
        model_2_detect = [self.model_registry['foo'].get_definition('foo/bad_min_mandatory_genes_required_2')]
        with self.assertRaises(ModelInconsistencyError) as context:
            with self.catch_log():
                # error raised by System initialization
                # which occur before check_consistency
                # the last test : not(model.min_mandatory_genes_required <= model.min_genes_required)
                # seems to be useless
                self.parser.parse(model_2_detect)
        self.assertEqual(str(context.exception),
                         "foo/bad_min_mandatory_genes_required_2: min_genes_required '6' must be greater or equal"
                         " than min_mandatory_genes_required '8'")

    def test_bad_min_mandatory_genes_required_4(self):
        model_2_detect = [self.model_registry['foo'].get_definition('foo/bad_min_mandatory_genes_required_4')]
        with self.assertRaisesRegex(SyntaxError, "Invalid model definition (.*): "
                                                  "min_mandatory_genes_required must be an integer: 12.5"):
            with self.catch_log():
                self.parser.parse(model_2_detect)


    def test_min_mandatory_genes_required_lesser_than_mandatory_genes(self):
        model_2_detect = [self.model_registry['foo'].get_definition('foo/bad_min_mandatory_genes_required_3')]
        with self.assertRaises(ModelInconsistencyError) as context:
            with self.catch_log():
                self.parser.parse(model_2_detect)
        self.assertEqual(str(context.exception),
                         "model 'bad_min_mandatory_genes_required_3' is not consistent:"
                         " 'min_mandatory_genes_required': 6 must be lesser or equal than the number of 'mandatory' "
                         "components in the model: 5")

#
    def test_bad_max_nb_genes(self):
        model_2_detect = [self.model_registry['foo'].get_definition('foo/bad_max_nb_genes')]
        with self.assertRaises(SyntaxError) as context:
            with self.catch_log():
                self.parser.parse(model_2_detect)
        model_name, def_name = model_2_detect[0].split_fqn(model_2_detect[0].fqn)
        self.assertEqual(str(context.exception),
                         "Invalid model definition ({0}.xml): max_nb_genes must be an integer: HOHOHO".format(
                             os.path.join(self.cfg.models_dir(),
                                          model_name,
                                          'definitions',
                                          def_name)))


    def test_bad_inter_gene_max_space(self):
        model_2_detect = [self.model_registry['foo'].get_definition('foo/bad_inter_gene_max_space')]
        with self.assertRaises(SyntaxError) as context:
            with self.catch_log():
                self.parser.parse(model_2_detect)
        self.assertEqual(str(context.exception),
                         "Invalid model definition ({}): inter_gene_max_space must be an integer: 12.5".format(
                             os.path.join(self.cfg.models_dir(), "foo/definitions/bad_inter_gene_max_space.xml")
                         )
                         )

    def test_no_inter_gene_max_space(self):
        model_2_detect = [self.model_registry['foo'].get_definition('foo/no_inter_gene_max_space')]
        with self.assertRaises(SyntaxError) as context:
            with self.catch_log():
                self.parser.parse(model_2_detect)

        self.assertEqual(str(context.exception),
                         "Invalid model definition ({}): inter_gene_max_space must be defined".format(
                             os.path.join(self.cfg.models_dir(), "foo/definitions/no_inter_gene_max_space.xml")
                         )
                         )


    def test_loner(self):
        model_fqn = 'foo/model_5'
        model_2_detect = [self.model_registry['foo'].get_definition(model_fqn)]
        self.parser.parse(model_2_detect)

        m5 = self.model_bank[model_fqn]
        m5_flgC = m5.get_gene('flgC')
        self.assertFalse(m5_flgC.loner)
        m5_tadZ = m5.get_gene('tadZ')
        self.assertTrue(m5_tadZ.loner)

        model_fqn = 'foo/model_6'
        model_2_detect = [self.model_registry['foo'].get_definition(model_fqn)]
        self.parser.parse(model_2_detect)
        m6 = self.model_bank[model_fqn]
        m6_flgC = m6.get_gene('flgC')
        self.assertFalse(m6_flgC.loner)
        m6_tadZ = m6.get_gene('tadZ')
        self.assertFalse(m6_tadZ.loner)


    def test_multi_system(self):
        model_fqn = 'foo/model_5'
        model_2_detect = [self.model_registry['foo'].get_definition(model_fqn)]
        self.parser.parse(model_2_detect)

        m = self.model_bank[model_fqn]
        flgC = m.get_gene('flgC')
        self.assertFalse(flgC.multi_system)
        fliE = m.get_gene('fliE')
        self.assertTrue(fliE.multi_system)


    def test_gene_inter_gene_max_space(self):
        model_fqn = ['foo/model_5', 'foo/model_6']
        models_2_detect = [self.model_registry['foo'].get_definition(fqn) for fqn in model_fqn]
        self.parser.parse(models_2_detect)

        m5 = self.model_bank['foo/model_5']
        self.assertEqual(m5.name, 'model_5')
        self.assertEqual(m5.fqn, 'foo/model_5')
        self.assertEqual(m5.inter_gene_max_space, 20)
        m5_flgB = m5.get_gene('flgB')
        m5_flgC = m5.get_gene('flgC')
        self.assertEqual(m5_flgB.inter_gene_max_space, 20)
        self.assertEqual(m5_flgC.inter_gene_max_space, 2)
        m6 = self.model_bank['foo/model_6']
        m6_flgC = m6.get_gene('flgC')
        self.assertEqual(m6_flgC.inter_gene_max_space, 12)


    def test_inter_gene_max_space_cfg(self):
        # test inter_gene_max_space is specified from configuration
        # so this value must overload the value read from xml
        model_fqn = 'foo/model_5'

        inter_gene_max_space_cfg = [[model_fqn, '222']]
        self.args.inter_gene_max_space = inter_gene_max_space_cfg

        self.cfg = Config(MacsyDefaults(), self.args)
        self.model_bank = ModelBank()
        self.gene_bank = GeneBank()
        self.model_registry = ModelRegistry()
        models_location = scan_models_dir(self.args.models_dir)
        for ml in models_location:
            self.model_registry.add(ml)
        self.parser = DefinitionParser(self.cfg, self.model_bank, self.gene_bank,
                                       self.model_registry, self.profile_factory)

        models_2_detect = [self.model_registry['foo'].get_definition(model_fqn)]
        self.parser.parse(models_2_detect)
        m = self.model_bank[model_fqn]
        self.assertEqual(m.inter_gene_max_space, 222)


    def test_min_mandatory_genes_required_cfg(self):
        # test min_mandatory_genes_required is specified from configuration
        # so this value must overload the value read from xml
        model_fqn = 'foo/model_5'

        min_mandatory_genes_required = [[model_fqn, '3']]
        self.args.min_mandatory_genes_required = min_mandatory_genes_required

        self.cfg = Config(MacsyDefaults(), self.args)
        self.model_bank = ModelBank()
        self.gene_bank = GeneBank()
        self.model_registry = ModelRegistry()
        models_location = scan_models_dir(self.args.models_dir)
        for ml in models_location:
            self.model_registry.add(ml)
        self.parser = DefinitionParser(self.cfg, self.model_bank, self.gene_bank,
                                       self.model_registry, self.profile_factory)

        models_2_detect = [self.model_registry['foo'].get_definition(model_fqn)]
        self.parser.parse(models_2_detect)
        m = self.model_bank[model_fqn]
        self.assertEqual(m.min_mandatory_genes_required, 3)


    def test_min_genes_required_cfg(self):
        # test min_genes_required is specified from configuration
        # so this value must overload the value read from xml
        def_2_parse = set()
        model_fqn = 'foo/model_5'
        def_2_parse.add(model_fqn)
        parsed = set()

        min_genes_required = [[model_fqn, '4']]
        self.args.min_genes_required = min_genes_required

        self.cfg = Config(MacsyDefaults(), self.args)
        self.model_bank = ModelBank()
        self.gene_bank = GeneBank()
        self.model_registry = ModelRegistry()
        models_location = scan_models_dir(self.args.models_dir)
        for ml in models_location:
            self.model_registry.add(ml)
        self.parser = DefinitionParser(self.cfg, self.model_bank, self.gene_bank,
                                       self.model_registry, self.profile_factory)

        models_2_detect = [self.model_registry['foo'].get_definition(model_fqn)]
        self.parser.parse(models_2_detect)
        m = self.model_bank[model_fqn]
        self.assertEqual(m.min_genes_required, 4)


    def test_max_nb_genes_cfg(self):
        # test max_nb_genes is specified from configuration
        # so this value must overload the value read from xml
        model_fqn = 'foo/model_5'

        max_nb_genes = [[model_fqn, '4']]
        self.args.max_nb_genes = max_nb_genes

        self.cfg = Config(MacsyDefaults(), self.args)
        self.model_bank = ModelBank()
        self.gene_bank = GeneBank()
        self.model_registry = ModelRegistry()
        models_location = scan_models_dir(self.args.models_dir)
        for ml in models_location:
            self.model_registry.add(ml)
        self.parser = DefinitionParser(self.cfg, self.model_bank, self.gene_bank,
                                       self.model_registry, self.profile_factory)

        models_2_detect = [self.model_registry['foo'].get_definition(model_fqn)]
        self.parser.parse(models_2_detect)
        m = self.model_bank[model_fqn]
        self.assertEqual(m.max_nb_genes, 4)


    def test_multi_loci_cfg(self):
        # test multi_loci is specified from configuration
        # so this value must overload the value read from xml
        model_fqn = 'foo/model_5'

        self.args.multi_loci = model_fqn

        self.cfg = Config(MacsyDefaults(), self.args)
        self.model_bank = ModelBank()
        self.gene_bank = GeneBank()
        self.model_registry = ModelRegistry()
        models_location = scan_models_dir(self.args.models_dir)
        for ml in models_location:
            self.model_registry.add(ml)
        self.parser = DefinitionParser(self.cfg, self.model_bank, self.gene_bank,
                                       self.model_registry, self.profile_factory)

        models_2_detect = [self.model_registry['foo'].get_definition(model_fqn)]
        self.parser.parse(models_2_detect)
        m = self.model_bank[model_fqn]
        self.assertTrue(m.multi_loci)


    def test_bad_gene_inter_gene_max_space_2(self):
        model_fqn = 'foo/bad_inter_gene_max_space_2'
        models_2_detect = [self.model_registry['foo'].get_definition(model_fqn)]
        with self.assertRaises(SyntaxError) as ctx:
            with self.catch_log():
                self.parser.parse(models_2_detect)

        self.assertEqual(str(ctx.exception), "Invalid model definition 'bad_inter_gene_max_space_2': "
                                             "inter_gene_max_space must be an integer: 2.5")


    def test_parse_model_old_syntax(self):
        # the attribute vers is not set
        model_fqn = 'foo/model_old_1'
        models_2_detect = [self.model_registry['foo'].get_definition(model_fqn)]
        with self.catch_log(log_name='macsypy') as log:
            with self.assertRaises(MacsypyError) as ctx:
                self.parser.parse(models_2_detect)
            log_msg = log.get_value().strip()
        self.assertEqual(log_msg,
                         "unable to parse model definition 'foo/model_old_1' : "
                         "The model definition model_old_1.xml is not versioned. Please update your model.")

        # the root is system instead of mmodel
        model_fqn = 'foo/model_old_2'
        models_2_detect = [self.model_registry['foo'].get_definition(model_fqn)]
        with self.catch_log(log_name='macsypy') as log:
            with self.assertRaises(MacsypyError) as ctx:
                self.parser.parse(models_2_detect)
            log_msg = log.get_value().strip()
        self.assertEqual(log_msg,
                         f"unable to parse model definition '{model_fqn}' : "
                         "The model definition model_old_2.xml is obsolete. Please update your model.")

        # there still system_ref attribute
        model_fqn = 'foo/model_old_3'
        models_2_detect = [self.model_registry['foo'].get_definition(model_fqn)]
        with self.catch_log(log_name='macsypy') as log:
            with self.assertRaises(MacsypyError) as ctx:
                self.parser.parse(models_2_detect)
            log_msg = log.get_value().strip()
        self.assertEqual(log_msg,
                         f"unable to parse model definition '{model_fqn}' : "
                         "The model definition model_old_3.xml is obsolete. Please update your model.")

        # there still homologs tag
        model_fqn = 'foo/model_old_4'
        models_2_detect = [self.model_registry['foo'].get_definition(model_fqn)]
        with self.catch_log(log_name='macsypy') as log:
            with self.assertRaises(MacsypyError) as ctx:
                self.parser.parse(models_2_detect)
            log_msg = log.get_value().strip()
        self.assertEqual(log_msg,
                         f"unable to parse model definition '{model_fqn}' : "
                         "The model definition model_old_4.xml is obsolete. Please update your model.")

        # there still analogs tag
        model_fqn = 'foo/model_old_5'
        models_2_detect = [self.model_registry['foo'].get_definition(model_fqn)]
        with self.catch_log(log_name='macsypy') as log:
            with self.assertRaises(MacsypyError) as ctx:
                self.parser.parse(models_2_detect)
            log_msg = log.get_value().strip()
        self.assertEqual(log_msg,
                         f"unable to parse model definition '{model_fqn}' : "
                         "The model definition model_old_5.xml is obsolete. Please update your model.")<|MERGE_RESOLUTION|>--- conflicted
+++ resolved
@@ -66,48 +66,8 @@
         except:
             pass
 
-<<<<<<< HEAD
-    def test_defintion_to_parse(self):
-        parsed = set()
-        models_2_detect = set()
-        models_2_detect.add('foo/model_1')
-        def_2_parse = self.parser.definition_to_parse(models_2_detect, parsed)
-        self.assertSetEqual(def_2_parse, {s for s in ('foo/model_1', 'foo/model_2')})
-        parsed = set()
-        models_2_detect = set()
-        definition_name = 'foo/nimportnaoik'
-        models_2_detect.add(definition_name)
-        with self.assertRaises(MacsypyError) as context:
-            with self.catch_log():
-                self.parser.definition_to_parse(models_2_detect, parsed)
-        self.assertEqual(str(context.exception), f'{definition_name}: No such definition')
-
-        parsed = set()
-        models_2_detect = set()
-        model_name = 'bar'
-        definition = f'{model_name}/nimportnaoik'
-        models_2_detect.add(definition)
-        with self.assertRaises(MacsypyError) as context:
-            with self.catch_log():
-                self.parser.definition_to_parse(models_2_detect, parsed)
-        self.assertEqual(str(context.exception), f'{model_name}: No such Models in {self.cfg.models_dir()}')
-
-        parsed = set()
-        models_2_detect = set()
-        model_name = 'foo'
-        def_name = 'not_xml'
-        fqn = f'{model_name}/{def_name}'
-        models_2_detect.add(fqn)
-        with self.assertRaises(MacsypyError) as context:
-            with self.catch_log():
-                self.parser.definition_to_parse(models_2_detect, parsed)
-        self.assertTrue(str(context.exception).startswith(f'unable to parse model definition "{fqn}" :'))
-
-    def test_parse_with_homologs(self):
-=======
 
     def test_parse_with_exchangeable(self):
->>>>>>> d8e73c03
         def_2_parse = set()
         def_2_parse.add('foo/model_1')
         models_2_detect = [self.model_registry['foo'].get_definition('foo/model_1')]
