#!/usr/bin/env python

#########################################################################
# MacSyFinder - Detection of macromolecular systems in protein dataset  #
#               using systems modelling and similarity search.          #
# Authors: Sophie Abby, Bertrand Neron                                  #
# Copyright (c) 2014-2022  Institut Pasteur (Paris) and CNRS.           #
# See the COPYRIGHT file for details                                    #
#                                                                       #
# This file is part of MacSyFinder package.                             #
#                                                                       #
# MacSyFinder is free software: you can redistribute it and/or modify   #
# it under the terms of the GNU General Public License as published by  #
# the Free Software Foundation, either version 3 of the License, or     #
# (at your option) any later version.                                   #
#                                                                       #
# MacSyFinder is distributed in the hope that it will be useful,        #
# but WITHOUT ANY WARRANTY; without even the implied warranty of        #
# MERCHANTABILITY or FITNESS FOR A PARTICULAR PURPOSE. See the          #
# GNU General Public License for more details .                         #
#                                                                       #
# You should have received a copy of the GNU General Public License     #
# along with MacSyFinder (COPYING).                                     #
# If not, see <https://www.gnu.org/licenses/>.                          #
#########################################################################


import os.path
import setuptools


def expand_data(data_to_expand):
    """
    From data structure like setup.py data_files (see http://)
     [(directory/where/to/copy/the/file, [path/to/file/in/archive/file1, ...]), ...]
    but instead of the original struct this one accept to specify a directory in elements to copy.
    This function will generate one entry for all *content* of the directory and subdirectory
    recursively, to in fine copy the tree in archive in dest on the host
    the first level of directory itself is not include (which allow to rename it)
    :param data_to_expand:
    :type  data_to_expand: list of tuple
    :return: list of tuple
    """
    def remove_prefix(prefix, path):
        prefix = os.path.normpath(prefix)
        path = os.path.normpath(path)
        to_remove = len([i for i in prefix.split(os.path.sep) if i])
        truncated = [i for i in path.split(os.path.sep) if i][to_remove:]
        truncated = os.path.sep.join(truncated)
        return truncated

    data_struct = []

    for base_dest_dir, src in data_to_expand:
        base_dest_dir = os.path.normpath(base_dest_dir)
        for one_src in src:
            if os.path.isdir(one_src):
                for path, _, files in os.walk(one_src):
                    if not files:
                        continue
                    path_2_create = remove_prefix(one_src, path)
                    data_struct.append((os.path.join(base_dest_dir, path_2_create), [os.path.join(path, f) for f in files]))
            if os.path.isfile(one_src):
                data_struct.append((base_dest_dir, [one_src]))
    return data_struct


<<<<<<< HEAD
def read_md(f):
    import codecs
    with codecs.open(f, 'r', encoding='utf8') as f:
        text = f.read()
    return text


###################################################
# the configuration of the installer start bellow #
###################################################

setup(name='macsyfinder',
      version=mf_version,
      description="MacSyFinder: Detection of macromolecular systems in protein datasets using systems modelling and similarity search",
      long_description=read_md('README.md'),
      long_description_content_type="text/markdown",
      author="Sophie Abby, Bertrand Néron",
      author_email="sophie.abby@univ-grenoble-alpes.fr, bneron@pasteur.fr",
      url="https://github.com/gem-pasteur/macsyfinder/",
      download_url='https://github.com/gem-pasteur/macsyfinder/',
      license="GPLv3",
      classifiers=[
          'Development Status :: 4 - Beta',
          'Environment :: Console',
          'Operating System :: POSIX',
          'Programming Language :: Python :: 3',
          'Programming Language :: Python :: 3.7',
          'Programming Language :: Python :: 3.8',
          'Programming Language :: Python :: 3.9',
          'License :: OSI Approved :: GNU General Public License v3 (GPLv3)',
          'Intended Audience :: Science/Research',
          'Topic :: Scientific/Engineering :: Bio-Informatics'
          ],
      python_requires='>=3.7',
      install_requires=[i for i in [l.strip() for l in open("requirements.txt").read().split('\n')] if i],
      extras_require={'dev': open("requirements_dev.txt").read().split()},
      test_suite='tests.run_tests.discover',
      zip_safe=False,
      packages=[p for p in find_packages() if p != 'tests'],
      # file where some variables must be fixed by install
      fix_prefix=['macsypy/__init__.py'],
      entry_points={
          'console_scripts': [
              'macsyfinder=macsypy.scripts.macsyfinder:main',
              'macsydata=macsypy.scripts.macsydata:main',
              'macsy_gembase_split=macsypy.scripts.macsy_gembase_split:main',
              'macsy_merge_results=macsypy.scripts.macsy_merge_results:main',
              'macsyprofile=macsypy.scripts.macsyprofile:main',
          ]
      },
      # (dataprefix +'where to put the data in the install, [where to find the data in the tar ball]
      data_files=expand_data([('share/macsyfinder/data/', ['data']),
                              ('share/doc/macsyfinder/html', ['doc/build/html']),
                              ('share/doc/macsyfinder/pdf', ['doc/build/latex/macsyfinder.pdf']),
                              ('etc/macsyfinder', ['etc/macsyfinder.conf'])
                              ]),

      cmdclass={'install_lib': install_lib},
      distclass=UsageDistribution
      )
=======
if __name__ == "__main__":
    setuptools.setup(
        data_files=expand_data([('share/macsyfinder/doc/html', ['doc/build/html']),
                                ('share/macsyfinder/doc/pdf', ['doc/build/latex/macsyfinder.pdf'])
                               ]),
        test_suite='tests.run_tests.discover',
    )
>>>>>>> 5a6dc157
<|MERGE_RESOLUTION|>--- conflicted
+++ resolved
@@ -65,73 +65,10 @@
     return data_struct
 
 
-<<<<<<< HEAD
-def read_md(f):
-    import codecs
-    with codecs.open(f, 'r', encoding='utf8') as f:
-        text = f.read()
-    return text
-
-
-###################################################
-# the configuration of the installer start bellow #
-###################################################
-
-setup(name='macsyfinder',
-      version=mf_version,
-      description="MacSyFinder: Detection of macromolecular systems in protein datasets using systems modelling and similarity search",
-      long_description=read_md('README.md'),
-      long_description_content_type="text/markdown",
-      author="Sophie Abby, Bertrand Néron",
-      author_email="sophie.abby@univ-grenoble-alpes.fr, bneron@pasteur.fr",
-      url="https://github.com/gem-pasteur/macsyfinder/",
-      download_url='https://github.com/gem-pasteur/macsyfinder/',
-      license="GPLv3",
-      classifiers=[
-          'Development Status :: 4 - Beta',
-          'Environment :: Console',
-          'Operating System :: POSIX',
-          'Programming Language :: Python :: 3',
-          'Programming Language :: Python :: 3.7',
-          'Programming Language :: Python :: 3.8',
-          'Programming Language :: Python :: 3.9',
-          'License :: OSI Approved :: GNU General Public License v3 (GPLv3)',
-          'Intended Audience :: Science/Research',
-          'Topic :: Scientific/Engineering :: Bio-Informatics'
-          ],
-      python_requires='>=3.7',
-      install_requires=[i for i in [l.strip() for l in open("requirements.txt").read().split('\n')] if i],
-      extras_require={'dev': open("requirements_dev.txt").read().split()},
-      test_suite='tests.run_tests.discover',
-      zip_safe=False,
-      packages=[p for p in find_packages() if p != 'tests'],
-      # file where some variables must be fixed by install
-      fix_prefix=['macsypy/__init__.py'],
-      entry_points={
-          'console_scripts': [
-              'macsyfinder=macsypy.scripts.macsyfinder:main',
-              'macsydata=macsypy.scripts.macsydata:main',
-              'macsy_gembase_split=macsypy.scripts.macsy_gembase_split:main',
-              'macsy_merge_results=macsypy.scripts.macsy_merge_results:main',
-              'macsyprofile=macsypy.scripts.macsyprofile:main',
-          ]
-      },
-      # (dataprefix +'where to put the data in the install, [where to find the data in the tar ball]
-      data_files=expand_data([('share/macsyfinder/data/', ['data']),
-                              ('share/doc/macsyfinder/html', ['doc/build/html']),
-                              ('share/doc/macsyfinder/pdf', ['doc/build/latex/macsyfinder.pdf']),
-                              ('etc/macsyfinder', ['etc/macsyfinder.conf'])
-                              ]),
-
-      cmdclass={'install_lib': install_lib},
-      distclass=UsageDistribution
-      )
-=======
 if __name__ == "__main__":
     setuptools.setup(
         data_files=expand_data([('share/macsyfinder/doc/html', ['doc/build/html']),
                                 ('share/macsyfinder/doc/pdf', ['doc/build/latex/macsyfinder.pdf'])
                                ]),
         test_suite='tests.run_tests.discover',
-    )
->>>>>>> 5a6dc157
+    )