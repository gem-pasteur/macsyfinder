--- conflicted
+++ resolved
@@ -53,7 +53,6 @@
 
 Different types of output files are provided, human-readable files ".txt", and tabulated files ".tsv". For the latter, headers are provided with the content of the lines in the file.
 
-<<<<<<< HEAD
 
   * `best_solution_report.tsv` - This file contains the best solution found by MacSyFinder in terms of systems detected, under the form of a per-component, tabulated report file. If multiple solutions showed a maximal score, the solution maximizing 1) the number of components in systems and 2) the number of systems detected is proposed. To see potential other best solutions, see file "all_best_solutions.tsv". This file is the most similar to former V1 file `macsyfinder.report`. 
 
@@ -70,18 +69,13 @@
 
 
 To be amended/removed:
-  * systems.txt - all potential systems detected with their components in human readable format.
-  * systems.tsv - all potential systems detected with their components in a tabulate separated value format.
-=======
-  * all_systems.txt - all potential systems detected with their components in human readable format.
-  * all_systems.tsv - all potential systems detected with their components in a tabulate separated value format.
-  * best_systems.tsv - Best combination of systems with their components in a tabulate separated value format.
->>>>>>> 89e18402
-  * rejected_clusters.txt - contains the lists of clusters that are not passed the quorum.
-
-
-all_systems.txt
-***************
+  * systems.txt - all potential systems detected with their components in human readable format. (REPLACED BY "systems_search.txt"?)
+  * systems.tsv - all potential systems detected with their components in a tabulate separated value format. (REPLACED BY "all_eligible_systems.tsv"?)
+  * best_systems.tsv - Best combination of systems with their components in a tabulate separated value format. (REPLACED BY "best_solution_report.tsv"?)
+
+
+systems.txt
+***********
 start with some comments
     - the version of macsyfinder used
     - the command line used to produce this file
@@ -187,13 +181,13 @@
 
 
 
-all_systems.tsv
-***************
+systems.tsv
+***********
 
 Each line corresponds to a "hit" that has been assigned to a detected system. It includes:
 
+    * **hit_id** - the unique identifier of the hit
     * **replicon** - the name of the replicon it belongs to
-    * **hit_id** - the unique identifier of the hit
     * **hit_pos** - the position of the sequence in the replicon
     * **model_fqn** - the model fully qualified name
     * **system_id** - the unique identifier attributed to the detected system
@@ -222,7 +216,7 @@
 best_systems.tsv
 ****************
 
-These file has the same structure as all_systems.tsv except that there is an extra column **sol_id** which is an
+This file has the same structure as all_systems.tsv except that there is an extra column **sol_id** which is an
 solution identifier. So the systems which have the same sol_id belong to the same solution
 (we call solution, the best combination of systems).
 
@@ -235,4 +229,4 @@
 Three specific output files are built to store information on the MacSyFinder execution: 
 
  * macsyfinder.conf - contains the configuration information of the run. It is useful to recover the parameters used for the run.
- * macsyfinder.log - the log file, contains raw information on the run. Please send it to us with any bug report. + * macsyfinder.log - the log file, contains raw information on the run. Please send it to us with any bug report. 
