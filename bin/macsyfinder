#!/usr/bin/env python
# -*- coding: utf-8 -*-

################################################################################
# MacSyFinder - Detection of macromolecular systems in protein datasets        #
#               using systems modelling and similarity search.                 #
# Authors: Sophie Abby, Bertrand Néron                                         #
# Copyright © 2014  Institut Pasteur, Paris.                                   #
# See the COPYRIGHT file for details                                           #
#                                                                              #
# MacsyFinder is distributed under the terms of the GNU General Public License #
# (GPLv3). See the COPYING file for details.                                   #
################################################################################


import sys
import os
import argparse
import logging

if 'MACSY_HOME' in os.environ:
    MACSY_HOME = os.environ.get('MACSY_HOME')
    MACSY_HOME = os.path.abspath(os.path.realpath(MACSY_HOME))
    if MACSY_HOME not in sys.path:
        sys.path.insert(0, MACSY_HOME)

try:
    from macsypy.config import Config, ConfigLight
except ImportError as err:
    msg = "Cannot import macsypy, check your installation or your MACSY_HOME variable : {0!s}".format(err)
    sys.exit(msg)

from operator import attrgetter # To be used with "sorted"
from textwrap import dedent

from macsypy.registries import ModelRegistry
from macsypy.system_parser import SystemParser
from macsypy.search_genes import search_genes
from macsypy.database import Indexes
from macsypy.search_systems import search_systems
from macsypy.system import system_bank
from macsypy.gene import gene_bank


def models_to_detect(cmd_args, cfg, model_registry):
    """
    :param cmd_args: the result of commandline parsing.
    :type cmd_args: class:`argparse.Namespace` object.
    :param cfg: the configuration of this run.
    :type cfg: :class:`macsypy.config.Config object.
    :param model_registry: the models registry for this run.
    :type model_registry: :class:`macsypy.registries.ModelRegistry` object.
    :return: list of system to launch a detection on.
    :rtype: list of :class:`macsypy.system.System` objects
    :raise KeyError: if a model name provided in cmd_args is not in model_registry.
    """
    if cfg.old_data_organization():
        if 'all' in [m.lower() for m in args.systems]:
            model = model_registry.models()[0]
            model_name = model.name
            models_name_to_detect = ['{}/{}'.format(model_name, d.name) for d in model.get_all_definitions()]
        else:
            model_name = os.path.basename(os.path.normpath(cfg.def_dir))
            models_name_to_detect = ['{}/{}'.format(model_name, d) for d in cmd_args.systems]
    else:
        models_name_to_detect = []
        for group_of_defs in cmd_args.models:
            root = group_of_defs[0]
            definitions = group_of_defs[1:]

            model = model_registry[root.split('/')[0]]
            if 'all' in [d.lower() for d in definitions]:
                if root == model.name:
                    root = None
                def_loc = model.get_all_definitions(root_def_name=root)
                models_name_to_detect.extend([d.fqn for d in def_loc])
            else:
                models_name_to_detect.extend(['{}/{}'.format(root, one_def) for one_def in definitions])
    return models_name_to_detect


parser = argparse.ArgumentParser(epilog="For more details, visit the MacSyFinder website and see the MacSyFinder documentation.",
                                 formatter_class=argparse.RawDescriptionHelpFormatter,
                                 description=dedent('''



     *            *               *                   *
*           *               *   *   *  *    **                *   *
  **     *    *   *  *     *                    *               *
    __  __  *              ____ *        *  *  *    **     *
|| |  \/  | __ _  ___  || / ___| _   _  ||   ___ _         _        *
|| | |\/| |/ _` |/ __| || \___ \| | | | ||  | __(_)_ _  __| |___ _ _
|| | |  | | (_| | (__  ||  ___) | |_| | ||  | _|| | ' \/ _` / -_) '_|
|| |_|  |_|\__,_|\___| || |____/ \__, | ||  |_| |_|_||_\__,_\___|_|
           *             *       |___/         *                   *
 *      *   * *     *   **         *   *  *           *
  *      *         *        *    *              *
             *                           *  *           *     *

                               
MacSyFinder is a tool for the detection of protein secretion systems 
of diderm bacteria from a protein dataset.   
     '''))
#, formatter_class=argparse.RawDescriptionHelpFormatter)
#, formatter_class=argparse.ArgumentDefaultsHelpFormatter)
parser.add_argument("systems",
                    nargs='*',
                    help="The list (separated by spaces) of models to detect  \
                         To detect all the protein secretion systems and related appendages:\
                         set to \"all\" (case insensitive).\
                         Otherwise, a single or multiple models can be specified. For example: \"T2SS T4P\". \
                         This the old way to specified systems to detect. It is better to install models in macsyfinder \
                         or use the --models-dir dir_options (for more information about data organization see \
                         (http://macsyfinder.readthedocs.org/en/latest/#) ")

parser.add_argument("-m", "--models",
                    action='append',
                    dest='models',
                    nargs='*',
                    default=None,
                    help='TODO bla-bla')

genome_options = parser.add_argument_group(title="Input dataset options")
genome_options.add_argument("--sequence-db",
                            action='store',
                            dest='sequence_db',
                            default=None,
                            help="Path to the sequence dataset in fasta format.")

genome_options.add_argument("--db-type",
                            choices=['unordered_replicon', 'ordered_replicon', 'gembase', 'unordered'],
                            dest="db_type",
                            default=None,
                            help="The type of dataset to deal with. \"unordered_replicon\" corresponds\
                                 to a non-assembled genome,\"unordered\" to a metagenomic dataset,\
                                  \"ordered_replicon\" to an assembled genome, \
                                 and \"gembase\" to a set of replicons where sequence identifiers\
                                  follow this convention: \">RepliconName SequenceID\".")

genome_options.add_argument("--replicon-topology",
                            choices=['linear', 'circular'],
                            dest="replicon_topology",
                            default=None,
                            help="The topology of the replicons \
                            (this option is meaningful only if the db_type is 'ordered_replicon' or 'gembase'. ")

genome_options.add_argument("--topology-file",
                            dest="topology_file",
                            default=None,
                            help="Topology file path. The topology file allows to specify a topology \
                                 (linear or circular) for each replicon (this option is meaningful only if\
                                 the db_type is 'ordered_replicon' or 'gembase'.\
                                 A topology file is a tabular file with two columns: the 1st is the replicon name,\
                                 and the 2nd the corresponding topology:\n\"RepliconA\tlinear\" ")

genome_options.add_argument("--idx",
                            action='store_true',
                            dest="build_indexes",
                            default=False,
                            help="Forces to build the indexes for the sequence dataset even \
                                 if they were previously computed and present at the dataset location (default = False)"
                            )

system_options = parser.add_argument_group(title="Systems detection options")
system_options.add_argument("--inter-gene-max-space",
                            action='append',
                            nargs=2,
                            dest='inter_gene_max_space',
                            default=None,
                            help="Co-localization criterion: maximum number of components non-matched by a\
                                 profile allowed between two matched components for them to be considered contiguous.\
                                 Option only meaningful for 'ordered' datasets.\
                                 The first value must match to a system, the second to a number of components.\
                                 This option can be repeated several times:\
                                 \n \"--inter-gene-max-space T2SS 12 --inter-gene-max-space Flagellum 20\""
                            )
system_options.add_argument("--min-mandatory-genes-required",
                            action='append',
                            nargs=2,
                            dest='min_mandatory_genes_required',
                            default=None,
                            help="The minimal number of mandatory genes required for system assessment.\
                                 The first value must correspond to a system name, the second value to an integer.\
                                 This option can be repeated several times:\n\
                                 \"--min-mandatory-genes-required T2SS 15 --min-mandatory-genes-required Flagellum 10\""
                            )
system_options.add_argument("--min-genes-required",
                            action='append',
                            nargs=2,
                            dest='min_genes_required',
                            default=None,
                            help="The minimal number of genes required for system assessment\
                                 (includes both 'mandatory' and 'accessory' components).\
                                 The first value must correspond to a system name, the second value to an integer.\
                                 This option can be repeated several times:\
                                 \n \"--min-genes-required T2SS 15 --min-genes-required Flagellum 10\""
                            )
system_options.add_argument("--max-nb-genes",
                            action='append',
                            nargs=2,
                            dest='max_nb_genes',
                            default=None,
                            help="The maximal number of genes required for system assessment.\
                                 The first value must correspond to a system name, the second value to an integer.\
                                 This option can be repeated several times:\
                                 \n \"--max-nb-genes T2SS 5 --max-nb-genes Flagellum 10"
                            )
system_options.add_argument("--multi-loci",
                            action='store',
                            dest='multi_loci',
                            default=None,
                            help="Allow the storage of multi-loci systems for the specified systems.\
                            The systems are specified as a comma separated list \
                            (--multi-loci sys1,sys2) default is False"
                            )

hmmer_options = parser.add_argument_group(title="Options for Hmmer execution and hits filtering")
hmmer_options.add_argument('--hmmer', 
                           action='store',
                           dest='hmmer_exe',
                           default=None,
                           help='Path to the Hmmer program.')
hmmer_options.add_argument('--index-db', 
                           action='store',
                           dest='index_db_exe',
                           default=None,
                           help="The indexer to be used for Hmmer.\
                                The value can be either 'makeblastdb' or 'formatdb' or the path to one of these binary\
                                (default = makeblastb)")
hmmer_options.add_argument('--e-value-search',
                           action='store',
                           dest='e_value_res',
                           type=float,
                           default=None,
                           help='Maximal e-value for hits to be reported during Hmmer search. (default = 1)')
hmmer_options.add_argument('--i-evalue-select',
                           action='store',
                           dest='i_evalue_sel',
                           type=float,
                           default=None,
                           help='Maximal independent e-value for Hmmer hits to be selected for system detection.\
                                 (default = 0.001)')
hmmer_options.add_argument('--coverage-profile',
                           action='store',
                           dest='coverage_profile',
                           type=float,
                           default=None,
                           help='Minimal profile coverage required in the hit alignment to allow\
                                the hit selection for system detection. (default = 0.5)')

dir_options = parser.add_argument_group(title="Path options", description=None)
dir_options.add_argument('--models-dir',
                         action='store',
                         dest='models_dir',
                         default=None,
                         help='specify the path to the models if the models are not installed in the canonical place.\
                          It gather definitions (xml files) and hmm profiles in a specific\
                          structure. A directory with the name of the system with at least two directories\
                          "profiles" which contains all hmm profile for gene describe in definitions and\
                          "models" which contains either xml file of definitions or subdirectories\
                          to organize the system in subsystems.')
dir_options.add_argument('-d', '--def-dir',
                         action='store',
                         dest='def_dir',
                         default=None,
                         help='Path to the systems definition files. (DEPRECATED see --models and --models-path options)')
dir_options.add_argument('-p', '--profile-dir',
                         action='store',
                         dest='profile_dir',
                         default=None,
                         help='Path to the profiles directory. (DEPRECATED see --models and --models-path options)')

dir_options.add_argument('-o', '--out-dir',
                         action='store',
                         dest='out_dir',
                         default=None,
                         help='Path to the directory where to store results.\
                         if out-dir is specified res-search-dir will be ignored.')
dir_options.add_argument('-r', '--res-search-dir',
                         action='store',
                         dest='res_search_dir',
                         default=None,
                         help='Path to the directory where to store MacSyFinder search results directories\
                         (default current working directory).')
dir_options.add_argument('--res-search-suffix',
                         action='store',
                         dest='res_search_suffix',
                         default=None,
                         help='The suffix to give to Hmmer raw output files.')
dir_options.add_argument('--res-extract-suffix',
                         action='store',
                         dest='res_extract_suffix',
                         default=None,
                         help='The suffix to give to filtered hits output files.')
dir_options.add_argument('--profile-suffix',
                         action='store',
                         dest='profile_suffix',
                         default=None,
                         help="The suffix of profile files. For each 'Gene' element, the corresponding profile is \
                              searched in the 'profile_dir', in a file which name is based on the \
                              Gene name + the profile suffix.\
                              For instance, if the Gene is named 'gspG' and the suffix is '.hmm3',\
                              then the profile should be placed at the specified location and be named 'gspG.hmm3'")

general_options = parser.add_argument_group(title="General options", description=None)
general_options.add_argument("-w", "--worker",
                             action='store',
                             dest='worker_nb',
                             type=int,
                             default=None,
                             help="Number of workers to be used by MacSyFinder.\
                                  In the case the user wants to run MacSyFinder in a multi-thread mode.\
                                  (0 mean all cores will be used, default 1)")
general_options.add_argument("-v", "--verbosity",
                             action="count",
                             dest="verbosity",
                             default=0,
                             help="Increases the verbosity level. There are 4 levels:\
                                   Error messages (default), Warning (-v), Info (-vv) and Debug.(-vvv)")
general_options.add_argument("--version",
                             action="store_true",
                             dest="version",
                             default=False,
                             help="display the version information and quit")
general_options.add_argument("-l", "--list-models",
                             action="store_true",
                             dest="list_models",
                             default=False,
                             help="display the all models installed in generic location and quit.")
general_options.add_argument("--log",
                             action='store',
                             dest='log_file',
                             default=None,
                             help="Path to the directory where to store the 'macsyfinder.log' log file.")
general_options.add_argument("--config",
                             action='store',
                             dest='cfg_file',
                             default=None,
                             help="Path to a putative MacSyFinder configuration file to be used.")
general_options.add_argument("--previous-run",
                             action='store',
                             dest='previous_run',
                             default=None,
                             help="""Path to a previous MacSyFinder run directory.
                                     It allows to skip the Hmmer search step on same dataset,
                                     as it uses previous run results and thus parameters regarding Hmmer detection.
                                     The configuration file from this previous run will be used.
                                     (conflict with options  --config, --sequence-db, --profile-suffix,
                                     --res-extract-suffix, --e-value-res, --db-type, --hmmer)""")

args = parser.parse_args()
if args.version:
    import macsypy
    if macsypy.__version__ == '$VERSION':
        version = "NOT packaged, development version"
    else:
        version = macsypy.__version__
    print >> sys.stderr, """Macsyfinder {0}
Python {1}

MacsyFinder is distributed under the terms of the GNU General Public License (GPLv3).
See the COPYING file for details.

If you use this software please cite:
Abby SS, Néron B, Ménager H, Touchon M, Rocha EPC (2014)
MacSyFinder: A Program to Mine Genomes for Molecular Systems with an Application to CRISPR-Cas Systems.
PLoS ONE 9(10): e110726. doi:10.1371/journal.pone.0110726""".format(version, sys.version)
    sys.exit(0)

if args.list_models:
    config = ConfigLight(previous_run=args.previous_run,
                         cfg_file=args.cfg_file,
                         profile_suffix=args.profile_suffix,
                         )
    registry = ModelRegistry(config)
    print >> sys.stderr, registry
    sys.exit(0)

old_options = (args.def_dir, args.profile_dir, args.systems)
new_options = (args.models_dir, args.models)

if not args.systems and not args.models:
    parser.error("you MUST provided systems to search.")

if args.systems and args.models:
    parser.error("""--models option is the new way to specify models to search.
models as arguments is the old and DEPRECATED way to specify models.
You cannot use the two ways in the same time.
""")

if any(old_options) and any(new_options):
    parser.error("""--models --models-dir options are the new way to specify models to search.
--def-dir and --profile-dir is the old and DEPRECATED way to specify models.
You cannot use the two ways in the same time.
""")

if args.previous_run and (args.cfg_file or
                          args.sequence_db or
                          args.profile_suffix or
                          args.profile_dir or
                          args.res_extract_suffix or
                          args.e_value_res or
                          args.db_type or
                          args.hmmer_exe):
    parser.error(" --previous-run conficts with --config, --sequence-db, --profile-suffix, --res-extract-suffix, "
                 "--e-value-res, --db-type, --hmmer")

sh_formatter = logging.Formatter("%(levelname)-8s : L %(lineno)d : %(message)s")
sh = logging.StreamHandler(sys.stderr)
sh.setFormatter(sh_formatter)

if args.verbosity == 0:
    log_level = None
elif args.verbosity == 1:
    log_level = logging.WARNING
elif args.verbosity == 2:
    log_level = logging.INFO
elif args.verbosity == 3:
    log_level = logging.DEBUG
<<<<<<< HEAD

=======
else:
    log_level = logging.NOTSET
>>>>>>> aeafd268
config = Config(previous_run=args.previous_run,
                cfg_file=args.cfg_file,
                sequence_db=args.sequence_db,
                db_type=args.db_type,
                build_indexes=args.build_indexes,
                replicon_topology=args.replicon_topology,
                topology_file=args.topology_file,
                inter_gene_max_space=args.inter_gene_max_space,
                min_mandatory_genes_required=args.min_mandatory_genes_required,
                min_genes_required=args.min_genes_required,
                max_nb_genes=args.max_nb_genes,
                multi_loci=args.multi_loci,
                hmmer_exe=args.hmmer_exe,
                index_db_exe=args.index_db_exe,
                e_value_res=args.e_value_res,
                i_evalue_sel=args.i_evalue_sel,
                coverage_profile=args.coverage_profile,
                def_dir=args.def_dir,
                models_dir=args.models_dir,
                res_search_dir=args.res_search_dir,
                out_dir=args.out_dir,
                res_search_suffix=args.res_search_suffix,
                profile_dir=args.profile_dir,
                profile_suffix=args.profile_suffix,
                res_extract_suffix=args.res_extract_suffix,
                log_level=log_level,
                log_file=args.log_file,
                worker_nb=args.worker_nb
                )
logger = logging.getLogger('macsyfinder')
config.save(config.working_dir)

registry = ModelRegistry(config)
# build indexes
idx = Indexes(config)
idx.build(force=config.build_indexes)

# create models
parser = SystemParser(config, system_bank, gene_bank)
try:
    models_name_to_detect = models_to_detect(args, config, registry)
except KeyError as err:
    sys.exit("macsyfinder: {}".format(str(err).strip('"')))

parser.parse(models_name_to_detect)

out_logger = logging.getLogger('macsyfinder.out')
out_logger.info("MacSyFinder's results will be stored in {0}".format(config.working_dir))
out_logger.info("Analysis launched on {0} for system(s):".format(config.sequence_db))

for s in models_name_to_detect:
    out_logger.info("\t- {}".format(s))

models_to_detect = [system_bank[model_fqn] for model_fqn in models_name_to_detect]
all_genes = []
for system in models_to_detect:
    genes = system.mandatory_genes + system.accessory_genes + system.forbidden_genes
    # Exchangeable homologs/analogs are also added cause they can "replace" an important gene...
    ex_genes = []

    for g in genes:
        if g.exchangeable:
            h_s = g.get_homologs()
            ex_genes += h_s
            a_s = g.get_analogs()
            ex_genes += a_s
    all_genes += (genes + ex_genes)
#############################################
# this part of code is executed in parallel
#############################################
try:
    all_reports = search_genes(all_genes, config)
except Exception as err:
    sys.exit(str(err))
#############################################
# end of parallel code
#############################################
all_hits = [hit for subl in [report.hits for report in all_reports] for hit in subl]

if len(all_hits) > 0:
    # It's important to keep this sorting to have in last  all_hits version
    # the hits with the same replicon_name and position sorted by score
    # the best score in first
<<<<<<< HEAD
    all_hits = sorted(all_hits, key=attrgetter('score'), reverse=True)
    all_hits = sorted(all_hits, key=attrgetter('replicon_name', 'position'))
    models_to_detect = sorted(models_to_detect, key=attrgetter('name'))
    search_systems(all_hits, models_to_detect, config)
=======
    all_hits = sorted(all_hits, key = attrgetter('score'), reverse = True)
    all_hits = sorted(all_hits, key=attrgetter('replicon_name', 'position'))
    systems_to_detect = sorted(models_to_detect, key=attrgetter('name'))
    search_systems(all_hits, systems_to_detect, config)
>>>>>>> aeafd268
else:
    logger.info("No hits found in this dataset.")
logger.debug("END")







<|MERGE_RESOLUTION|>--- conflicted
+++ resolved
@@ -418,12 +418,9 @@
     log_level = logging.INFO
 elif args.verbosity == 3:
     log_level = logging.DEBUG
-<<<<<<< HEAD
-
-=======
 else:
     log_level = logging.NOTSET
->>>>>>> aeafd268
+
 config = Config(previous_run=args.previous_run,
                 cfg_file=args.cfg_file,
                 sequence_db=args.sequence_db,
@@ -507,17 +504,10 @@
     # It's important to keep this sorting to have in last  all_hits version
     # the hits with the same replicon_name and position sorted by score
     # the best score in first
-<<<<<<< HEAD
     all_hits = sorted(all_hits, key=attrgetter('score'), reverse=True)
     all_hits = sorted(all_hits, key=attrgetter('replicon_name', 'position'))
     models_to_detect = sorted(models_to_detect, key=attrgetter('name'))
     search_systems(all_hits, models_to_detect, config)
-=======
-    all_hits = sorted(all_hits, key = attrgetter('score'), reverse = True)
-    all_hits = sorted(all_hits, key=attrgetter('replicon_name', 'position'))
-    systems_to_detect = sorted(models_to_detect, key=attrgetter('name'))
-    search_systems(all_hits, systems_to_detect, config)
->>>>>>> aeafd268
 else:
     logger.info("No hits found in this dataset.")
 logger.debug("END")
