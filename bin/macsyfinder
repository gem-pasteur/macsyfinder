#!/usr/bin/env python
# -*- coding: utf-8 -*-

################################################################################
# MacSyFinder - Detection of macromolecular systems in protein datasets        #
#               using systems modelling and similarity search.                 #
# Authors: Sophie Abby, Bertrand Néron                                         #
# Copyright © 2014  Institut Pasteur, Paris.                                   #
# See the COPYRIGHT file for details                                           #
#                                                                              #
# MacsyFinder is distributed under the terms of the GNU General Public License #
# (GPLv3). See the COPYING file for details.                                   #
################################################################################


import sys
import os
import argparse
import logging

if 'MACSY_HOME' in os.environ:
    MACSY_HOME = os.environ.get('MACSY_HOME')
    MACSY_HOME = os.path.abspath(os.path.realpath(MACSY_HOME))
    if MACSY_HOME not in sys.path:
        sys.path.insert(0, MACSY_HOME)

try:
    from macsypy.config import Config, ConfigLight
except ImportError as err:
    msg = "Cannot import macsypy, check your installation or your MACSY_HOME variable : {0!s}".format(err)
    sys.exit(msg)

from operator import attrgetter # To be used with "sorted"
from textwrap import dedent

from macsypy.registries import ModelRegistry
from macsypy.system_parser import SystemParser
from macsypy.search_genes import search_genes
from macsypy.database import Indexes
from macsypy.search_systems import search_systems
from macsypy.system import system_bank
from macsypy.gene import gene_bank


def models_to_detect(cmd_args, cfg, model_registry):
    """
    :param cmd_args: the result of commandline parsing.
    :type cmd_args: class:`argparse.Namespace` object.
    :param cfg: the configuration of this run.
    :type cfg: :class:`macsypy.config.Config object.
    :param model_registry: the models registry for this run.
    :type model_registry: :class:`macsypy.registries.ModelRegistry` object.
    :return: list of system to launch a detection on.
    :rtype: list of :class:`macsypy.system.System` objects
    :raise KeyError: if a model name provided in cmd_args is not in model_registry.
    """
    if cfg.old_data_organization():
        if 'all' in [m.lower() for m in args.systems]:
            model = model_registry.models()[0]
            model_name = model.name
            models_name_to_detect = ['{}/{}'.format(model_name, d.name) for d in model.get_all_definitions()]
        else:
            model_name = os.path.basename(os.path.normpath(cfg.def_dir))
            models_name_to_detect = ['{}/{}'.format(model_name, d) for d in cmd_args.systems]
    else:
        models_name_to_detect = []
        for group_of_defs in cmd_args.models:
            root = group_of_defs[0]
            definitions = group_of_defs[1:]

            model = model_registry[root.split('/')[0]]
            if 'all' in [d.lower() for d in definitions]:
                if root == model.name:
                    root = None
                def_loc = model.get_all_definitions(root_def_name=root)
                models_name_to_detect.extend([d.fqn for d in def_loc])
            else:
                models_name_to_detect.extend(['{}/{}'.format(root, one_def) for one_def in definitions])
    return models_name_to_detect


parser = argparse.ArgumentParser(epilog="For more details, visit the MacSyFinder website and see the MacSyFinder documentation.",
                                 formatter_class=argparse.RawDescriptionHelpFormatter,
                                 description=dedent('''



     *            *               *                   *
*           *               *   *   *  *    **                *   *
  **     *    *   *  *     *                    *               *
    __  __  *              ____ *        *  *  *    **     *
|| |  \/  | __ _  ___  || / ___| _   _  ||   ___ _         _        *
|| | |\/| |/ _` |/ __| || \___ \| | | | ||  | __(_)_ _  __| |___ _ _
|| | |  | | (_| | (__  ||  ___) | |_| | ||  | _|| | ' \/ _` / -_) '_|
|| |_|  |_|\__,_|\___| || |____/ \__, | ||  |_| |_|_||_\__,_\___|_|
           *             *       |___/         *                   *
 *      *   * *     *   **         *   *  *           *
  *      *         *        *    *              *
             *                           *  *           *     *

                               
MacSyFinder - Detection of macromolecular systems in protein datasets 
using systems modelling and similarity search.  
<<<<<<< HEAD
     '''))

=======
     ''') )
>>>>>>> a659ce5a
#, formatter_class=argparse.RawDescriptionHelpFormatter)
#, formatter_class=argparse.ArgumentDefaultsHelpFormatter)
parser.add_argument("systems",
                    nargs='*',
                    help="The list (separated by spaces) of models to detect  \
                         To detect all the protein secretion systems and related appendages:\
                         set to \"all\" (case insensitive).\
                         Otherwise, a single or multiple models can be specified. For example: \"T2SS T4P\". \
                         This the old way to specified systems to detect. It is better to install models in macsyfinder \
                         or use the --models-dir dir_options (for more information about data organization see \
                         (http://macsyfinder.readthedocs.org/en/latest/#) ")

parser.add_argument("-m", "--models",
                    action='append',
                    dest='models',
                    nargs='*',
                    default=None,
                    help='TODO bla-bla')

genome_options = parser.add_argument_group(title="Input dataset options")
genome_options.add_argument("--sequence-db",
                            action='store',
                            dest='sequence_db',
                            default=None,
                            help="Path to the sequence dataset in fasta format.")

genome_options.add_argument("--db-type",
                            choices=['unordered_replicon', 'ordered_replicon', 'gembase', 'unordered'],
                            dest="db_type",
                            default=None,
                            help="The type of dataset to deal with. \"unordered_replicon\" corresponds\
                                 to a non-assembled genome,\"unordered\" to a metagenomic dataset,\
                                  \"ordered_replicon\" to an assembled genome, \
                                 and \"gembase\" to a set of replicons where sequence identifiers\
                                  follow this convention: \">RepliconName SequenceID\".")

genome_options.add_argument("--replicon-topology",
                            choices=['linear', 'circular'],
                            dest="replicon_topology",
                            default=None,
                            help="The topology of the replicons \
                            (this option is meaningful only if the db_type is 'ordered_replicon' or 'gembase'. ")

genome_options.add_argument("--topology-file",
                            dest="topology_file",
                            default=None,
                            help="Topology file path. The topology file allows to specify a topology \
                                 (linear or circular) for each replicon (this option is meaningful only if\
                                 the db_type is 'ordered_replicon' or 'gembase'.\
                                 A topology file is a tabular file with two columns: the 1st is the replicon name,\
                                 and the 2nd the corresponding topology:\n\"RepliconA\tlinear\" ")

genome_options.add_argument("--idx",
                            action='store_true',
                            dest="build_indexes",
                            default=False,
                            help="Forces to build the indexes for the sequence dataset even \
                                 if they were previously computed and present at the dataset location (default = False)"
                            )

system_options = parser.add_argument_group(title="Systems detection options")
system_options.add_argument("--inter-gene-max-space",
                            action='append',
                            nargs=2,
                            dest='inter_gene_max_space',
                            default=None,
                            help="Co-localization criterion: maximum number of components non-matched by a\
                                 profile allowed between two matched components for them to be considered contiguous.\
                                 Option only meaningful for 'ordered' datasets.\
                                 The first value must match to a system, the second to a number of components.\
                                 This option can be repeated several times:\
                                 \n \"--inter-gene-max-space T2SS 12 --inter-gene-max-space Flagellum 20\""
                            )
system_options.add_argument("--min-mandatory-genes-required",
                            action='append',
                            nargs=2,
                            dest='min_mandatory_genes_required',
                            default=None,
                            help="The minimal number of mandatory genes required for system assessment.\
                                 The first value must correspond to a system name, the second value to an integer.\
                                 This option can be repeated several times:\n\
                                 \"--min-mandatory-genes-required T2SS 15 --min-mandatory-genes-required Flagellum 10\""
                            )
system_options.add_argument("--min-genes-required",
                            action='append',
                            nargs=2,
                            dest='min_genes_required',
                            default=None,
                            help="The minimal number of genes required for system assessment\
                                 (includes both 'mandatory' and 'accessory' components).\
                                 The first value must correspond to a system name, the second value to an integer.\
                                 This option can be repeated several times:\
                                 \n \"--min-genes-required T2SS 15 --min-genes-required Flagellum 10\""
                            )
system_options.add_argument("--max-nb-genes",
                            action='append',
                            nargs=2,
                            dest='max_nb_genes',
                            default=None,
                            help="The maximal number of genes required for system assessment.\
                                 The first value must correspond to a system name, the second value to an integer.\
                                 This option can be repeated several times:\
                                 \n \"--max-nb-genes T2SS 5 --max-nb-genes Flagellum 10"
                            )
system_options.add_argument("--multi-loci",
                            action='store',
                            dest='multi_loci',
                            default=None,
                            help="Allow the storage of multi-loci systems for the specified systems.\
                            The systems are specified as a comma separated list \
                            (--multi-loci sys1,sys2) default is False"
                            )

hmmer_options = parser.add_argument_group(title="Options for Hmmer execution and hits filtering")
hmmer_options.add_argument('--hmmer', 
                           action='store',
                           dest='hmmer_exe',
                           default=None,
                           help='Path to the Hmmer program.')
hmmer_options.add_argument('--index-db', 
                           action='store',
                           dest='index_db_exe',
                           default=None,
                           help="The indexer to be used for Hmmer.\
                                The value can be either 'makeblastdb' or 'formatdb' or the path to one of these binary\
                                (default = makeblastb)")
hmmer_options.add_argument('--e-value-search',
                           action='store',
                           dest='e_value_res',
                           type=float,
                           default=None,
                           help='Maximal e-value for hits to be reported during Hmmer search. (default = 1)')
hmmer_options.add_argument('--i-evalue-select',
                           action='store',
                           dest='i_evalue_sel',
                           type=float,
                           default=None,
                           help='Maximal independent e-value for Hmmer hits to be selected for system detection.\
                                 (default = 0.001)')
hmmer_options.add_argument('--coverage-profile',
                           action='store',
                           dest='coverage_profile',
                           type=float,
                           default=None,
                           help='Minimal profile coverage required in the hit alignment to allow\
                                the hit selection for system detection. (default = 0.5)')

dir_options = parser.add_argument_group(title="Path options", description=None)
dir_options.add_argument('--models-dir',
                         action='store',
                         dest='models_dir',
                         default=None,
                         help='specify the path to the models if the models are not installed in the canonical place.\
                          It gather definitions (xml files) and hmm profiles in a specific\
                          structure. A directory with the name of the system with at least two directories\
                          "profiles" which contains all hmm profile for gene describe in definitions and\
                          "models" which contains either xml file of definitions or subdirectories\
                          to organize the system in subsystems.')
dir_options.add_argument('-d', '--def-dir',
                         action='store',
                         dest='def_dir',
                         default=None,
                         help='Path to the systems definition files. (DEPRECATED see --models and --models-path options)')
dir_options.add_argument('-p', '--profile-dir',
                         action='store',
                         dest='profile_dir',
                         default=None,
                         help='Path to the profiles directory. (DEPRECATED see --models and --models-path options)')

dir_options.add_argument('-o', '--out-dir',
                         action='store',
                         dest='out_dir',
                         default=None,
                         help='Path to the directory where to store results.\
                         if out-dir is specified res-search-dir will be ignored.')
dir_options.add_argument('-r', '--res-search-dir',
                         action='store',
                         dest='res_search_dir',
                         default=None,
                         help='Path to the directory where to store MacSyFinder search results directories\
                         (default current working directory).')
dir_options.add_argument('--res-search-suffix',
                         action='store',
                         dest='res_search_suffix',
                         default=None,
                         help='The suffix to give to Hmmer raw output files.')
dir_options.add_argument('--res-extract-suffix',
                         action='store',
                         dest='res_extract_suffix',
                         default=None,
                         help='The suffix to give to filtered hits output files.')
dir_options.add_argument('--profile-suffix',
                         action='store',
                         dest='profile_suffix',
                         default=None,
                         help="The suffix of profile files. For each 'Gene' element, the corresponding profile is \
                              searched in the 'profile_dir', in a file which name is based on the \
                              Gene name + the profile suffix.\
                              For instance, if the Gene is named 'gspG' and the suffix is '.hmm3',\
                              then the profile should be placed at the specified location and be named 'gspG.hmm3'")

general_options = parser.add_argument_group(title="General options", description=None)
general_options.add_argument("-w", "--worker",
                             action='store',
                             dest='worker_nb',
                             type=int,
                             default=None,
                             help="Number of workers to be used by MacSyFinder.\
                                  In the case the user wants to run MacSyFinder in a multi-thread mode.\
                                  (0 mean all cores will be used, default 1)")
general_options.add_argument("-v", "--verbosity",
                             action="count",
                             dest="verbosity",
                             default=0,
                             help="Increases the verbosity level. There are 4 levels:\
                                   Error messages (default), Warning (-v), Info (-vv) and Debug.(-vvv)")
general_options.add_argument("--version",
                             action="store_true",
                             dest="version",
                             default=False,
                             help="display the version information and quit")
general_options.add_argument("-l", "--list-models",
                             action="store_true",
                             dest="list_models",
                             default=False,
                             help="display the all models installed in generic location and quit.")
general_options.add_argument("--log",
                             action='store',
                             dest='log_file',
                             default=None,
                             help="Path to the directory where to store the 'macsyfinder.log' log file.")
general_options.add_argument("--config",
                             action='store',
                             dest='cfg_file',
                             default=None,
                             help="Path to a putative MacSyFinder configuration file to be used.")
general_options.add_argument("--previous-run",
                             action='store',
                             dest='previous_run',
                             default=None,
                             help="""Path to a previous MacSyFinder run directory.
                                     It allows to skip the Hmmer search step on same dataset,
                                     as it uses previous run results and thus parameters regarding Hmmer detection.
                                     The configuration file from this previous run will be used.
                                     (conflict with options  --config, --sequence-db, --profile-suffix,
                                     --res-extract-suffix, --e-value-res, --db-type, --hmmer)""")

args = parser.parse_args()
if args.version:
    import macsypy
    if macsypy.__version__ == '$VERSION':
        version = "NOT packaged, development version"
    else:
        version = macsypy.__version__
    print >> sys.stderr, """Macsyfinder {0}
Python {1}

MacsyFinder is distributed under the terms of the GNU General Public License (GPLv3).
See the COPYING file for details.

If you use this software please cite:
Abby SS, Néron B, Ménager H, Touchon M, Rocha EPC (2014)
MacSyFinder: A Program to Mine Genomes for Molecular Systems with an Application to CRISPR-Cas Systems.
PLoS ONE 9(10): e110726. doi:10.1371/journal.pone.0110726""".format(version, sys.version)
    sys.exit(0)

if args.list_models:
    config = ConfigLight(previous_run=args.previous_run,
                         cfg_file=args.cfg_file,
                         profile_suffix=args.profile_suffix,
                         )
    registry = ModelRegistry(config)
    print >> sys.stderr, registry
    sys.exit(0)

old_options = (args.def_dir, args.profile_dir, args.systems)
new_options = (args.models_dir, args.models)

if not args.systems and not args.models:
    parser.error("you MUST provided systems to search.")

if args.systems and args.models:
    parser.error("""--models option is the new way to specify models to search.
models as arguments is the old and DEPRECATED way to specify models.
You cannot use the two ways in the same time.
""")

if any(old_options) and any(new_options):
    parser.error("""--models --models-dir options are the new way to specify models to search.
--def-dir and --profile-dir is the old and DEPRECATED way to specify models.
You cannot use the two ways in the same time.
""")

if args.previous_run and (args.cfg_file or
                          args.sequence_db or
                          args.profile_suffix or
                          args.profile_dir or
                          args.res_extract_suffix or
                          args.e_value_res or
                          args.db_type or
                          args.hmmer_exe):
    parser.error(" --previous-run conficts with --config, --sequence-db, --profile-suffix, --res-extract-suffix, "
                 "--e-value-res, --db-type, --hmmer")

sh_formatter = logging.Formatter("%(levelname)-8s : L %(lineno)d : %(message)s")
sh = logging.StreamHandler(sys.stderr)
sh.setFormatter(sh_formatter)

if args.verbosity == 0:
    log_level = None
elif args.verbosity == 1:
    log_level = logging.WARNING
elif args.verbosity == 2:
    log_level = logging.INFO
elif args.verbosity == 3:
    log_level = logging.DEBUG
else:
    log_level = logging.NOTSET

config = Config(previous_run=args.previous_run,
                cfg_file=args.cfg_file,
                sequence_db=args.sequence_db,
                db_type=args.db_type,
                build_indexes=args.build_indexes,
                replicon_topology=args.replicon_topology,
                topology_file=args.topology_file,
                inter_gene_max_space=args.inter_gene_max_space,
                min_mandatory_genes_required=args.min_mandatory_genes_required,
                min_genes_required=args.min_genes_required,
                max_nb_genes=args.max_nb_genes,
                multi_loci=args.multi_loci,
                hmmer_exe=args.hmmer_exe,
                index_db_exe=args.index_db_exe,
                e_value_res=args.e_value_res,
                i_evalue_sel=args.i_evalue_sel,
                coverage_profile=args.coverage_profile,
                def_dir=args.def_dir,
                models_dir=args.models_dir,
                res_search_dir=args.res_search_dir,
                out_dir=args.out_dir,
                res_search_suffix=args.res_search_suffix,
                profile_dir=args.profile_dir,
                profile_suffix=args.profile_suffix,
                res_extract_suffix=args.res_extract_suffix,
                log_level=log_level,
                log_file=args.log_file,
                worker_nb=args.worker_nb
                )
logger = logging.getLogger('macsyfinder')
config.save(config.working_dir)

registry = ModelRegistry(config)
# build indexes
idx = Indexes(config)
idx.build(force=config.build_indexes)

# create models
parser = SystemParser(config, system_bank, gene_bank)
try:
    models_name_to_detect = models_to_detect(args, config, registry)
except KeyError as err:
    sys.exit("macsyfinder: {}".format(str(err).strip('"')))

parser.parse(models_name_to_detect)

out_logger = logging.getLogger('macsyfinder.out')
out_logger.info("MacSyFinder's results will be stored in {0}".format(config.working_dir))
out_logger.info("Analysis launched on {0} for system(s):".format(config.sequence_db))

for s in models_name_to_detect:
    out_logger.info("\t- {}".format(s))

models_to_detect = [system_bank[model_fqn] for model_fqn in models_name_to_detect]
all_genes = []
for system in models_to_detect:
    genes = system.mandatory_genes + system.accessory_genes + system.forbidden_genes
    # Exchangeable homologs/analogs are also added cause they can "replace" an important gene...
    ex_genes = []

    for g in genes:
        if g.exchangeable:
            h_s = g.get_homologs()
            ex_genes += h_s
            a_s = g.get_analogs()
            ex_genes += a_s
    all_genes += (genes + ex_genes)
#############################################
# this part of code is executed in parallel
#############################################
try:
    all_reports = search_genes(all_genes, config)
except Exception as err:
    sys.exit(str(err))
#############################################
# end of parallel code
#############################################
all_hits = [hit for subl in [report.hits for report in all_reports] for hit in subl]

if len(all_hits) > 0:
    # It's important to keep this sorting to have in last  all_hits version
    # the hits with the same replicon_name and position sorted by score
    # the best score in first
    all_hits = sorted(all_hits, key=attrgetter('score'), reverse=True)
    all_hits = sorted(all_hits, key=attrgetter('replicon_name', 'position'))
    models_to_detect = sorted(models_to_detect, key=attrgetter('name'))
    search_systems(all_hits, models_to_detect, config)
else:
    logger.info("No hits found in this dataset.")
logger.debug("END")







<|MERGE_RESOLUTION|>--- conflicted
+++ resolved
@@ -101,12 +101,8 @@
                                
 MacSyFinder - Detection of macromolecular systems in protein datasets 
 using systems modelling and similarity search.  
-<<<<<<< HEAD
-     '''))
-
-=======
-     ''') )
->>>>>>> a659ce5a
+'''))
+
 #, formatter_class=argparse.RawDescriptionHelpFormatter)
 #, formatter_class=argparse.ArgumentDefaultsHelpFormatter)
 parser.add_argument("systems",
