--- conflicted
+++ resolved
@@ -27,11 +27,7 @@
     from macsypy.config import Config, ConfigLight
 except ImportError as err:
     msg = "Cannot import macsypy, check your installation or your MACSY_HOME variable : {0!s}".format(err)
-<<<<<<< HEAD
     sys.exit(msg)
-=======
-    sys.exit( msg )
->>>>>>> eb874481
 
 from operator import attrgetter # To be used with "sorted"
 from textwrap import dedent
@@ -106,7 +102,6 @@
 #, formatter_class=argparse.RawDescriptionHelpFormatter)
 #, formatter_class=argparse.ArgumentDefaultsHelpFormatter)
 parser.add_argument("systems",
-<<<<<<< HEAD
                     nargs='*',
                     help="The list (separated by spaces) of models to detect  \
                          To detect all the protein secretion systems and related appendages:\
@@ -124,11 +119,6 @@
                     help='TODO bla-bla')
 
 genome_options = parser.add_argument_group(title="Input dataset options")
-=======
-                    nargs = '*',
-                    help = "The systems to detect. This is an obligatory option with no keyword associated to it. To detect all the protein secretion systems and related appendages: set to \"all\" (case insensitive). Otherwise, a single or multiple systems can be specified. For example: \"T2SS T4P\". ")
-genome_options = parser.add_argument_group(title = "Input dataset options")
->>>>>>> eb874481
 genome_options.add_argument("--sequence-db",
                             action='store',
                             dest='sequence_db',
@@ -311,7 +301,6 @@
 
 general_options = parser.add_argument_group(title="General options", description=None)
 general_options.add_argument("-w", "--worker",
-<<<<<<< HEAD
                              action='store',
                              dest='worker_nb',
                              type=int,
@@ -335,23 +324,6 @@
                              dest="list_models",
                              default=False,
                              help="display the all models installed in generic location and quit.")
-=======
-                    action = 'store',
-                    dest = 'worker_nb',
-                    type = int,
-                    default = None,
-                    help = "Number of workers to be used by MacSyFinder. In the case the user wants to run MacSyFinder in a multi-thread mode. (0 mean all cores will be used, default 1)")
-general_options.add_argument("-v" , "--verbosity",
-                      action= "count",
-                      dest = "verbosity",
-                      default = 0,
-                      help = "Increases the verbosity level. There are 4 levels: Error messages (default), Warning (-v), Info (-vv) and Debug.(-vvv)")
-general_options.add_argument("--version",
-                      action= "store_true",
-                      dest = "version",
-                      default = False,
-                      help = "display the version information and quit")
->>>>>>> eb874481
 general_options.add_argument("--log",
                              action='store',
                              dest='log_file',
@@ -392,7 +364,6 @@
 PLoS ONE 9(10): e110726. doi:10.1371/journal.pone.0110726""".format(version, sys.version)
     sys.exit(0)
 
-<<<<<<< HEAD
 if args.list_models:
     config = ConfigLight(previous_run=args.previous_run,
                          cfg_file=args.cfg_file,
@@ -420,11 +391,6 @@
 You cannot use the two ways in the same time.
 """)
 
-=======
-if not args.systems:
-    parser.error("you MUST provided systems to search.")
-
->>>>>>> eb874481
 if args.previous_run and (args.cfg_file or
                           args.sequence_db or
                           args.profile_suffix or
@@ -447,7 +413,6 @@
     log_level = logging.INFO
 elif args.verbosity == 3:
     log_level = logging.DEBUG
-<<<<<<< HEAD
 config = Config(previous_run=args.previous_run,
                 cfg_file=args.cfg_file,
                 sequence_db=args.sequence_db,
@@ -475,38 +440,6 @@
                 log_level=log_level,
                 log_file=args.log_file,
                 worker_nb=args.worker_nb
-=======
-else:
-    log_level = logging.NOTSET
-
-config = Config(previous_run = args.previous_run,
-                cfg_file = args.cfg_file,
-                sequence_db = args.sequence_db,
-                db_type = args.db_type,
-                build_indexes = args.build_indexes,
-                replicon_topology = args.replicon_topology,
-                topology_file = args.topology_file,
-                inter_gene_max_space = args.inter_gene_max_space,
-                min_mandatory_genes_required = args.min_mandatory_genes_required,
-                min_genes_required = args.min_genes_required,
-                max_nb_genes = args.max_nb_genes,
-                multi_loci = args.multi_loci,
-                hmmer_exe = args.hmmer_exe,
-                index_db_exe = args.index_db_exe,
-                e_value_res = args.e_value_res,
-                i_evalue_sel = args.i_evalue_sel,
-                coverage_profile = args.coverage_profile,
-                def_dir = args.def_dir,
-                res_search_dir = args.res_search_dir,
-                out_dir = args.out_dir,
-                res_search_suffix = args.res_search_suffix,
-                profile_dir = args.profile_dir,
-                profile_suffix = args.profile_suffix,
-                res_extract_suffix = args.res_extract_suffix,
-                log_level = log_level,
-                log_file = args.log_file,
-                worker_nb = args.worker_nb
->>>>>>> eb874481
                 )
 logger = logging.getLogger('macsyfinder')
 config.save(config.working_dir)
@@ -553,19 +486,12 @@
 all_hits = [hit for subl in [report.hits for report in all_reports] for hit in subl]
 
 if len(all_hits) > 0:
-<<<<<<< HEAD
-    all_hits = sorted(all_hits, key=attrgetter('score'), reverse=True)
-    all_hits = sorted(all_hits, key=attrgetter('replicon_name', 'position'))
-
-    systems_to_detect = sorted(models_to_detect, key=attrgetter('name'))
-=======
     # It's important to keep this sorting to have in last  all_hits version
     # the hits with the same replicon_name and position sorted by score
     # the best score in first
     all_hits = sorted(all_hits, key = attrgetter('score'), reverse = True)
     all_hits = sorted(all_hits, key = attrgetter('replicon_name', 'position'))
     systems_to_detect = sorted(systems_to_detect, key = attrgetter('name'))
->>>>>>> eb874481
     search_systems(all_hits, systems_to_detect, config)
 else:
     logger.info("No hits found in this dataset.")
